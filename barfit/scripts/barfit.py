#!/usr/bin/env python

"""
Script that runs the fit.
"""

import argparse
import pickle
import os

from barfit.barfit import barfit

def parse_args(options=None):

    parser = argparse.ArgumentParser(formatter_class=argparse.ArgumentDefaultsHelpFormatter)
    parser.add_argument('plateifu', nargs=2, type=int, help='MaNGA plate and ifu identifiers')
    parser.add_argument('--daptype', default='HYB10-MILESHC-MASTARHC2', type=str,
                        help='DAP analysis key used to select the data files.  This is needed '
                             'regardless of whether or not you specify the directory with the '
                             'data files (using --root).')
    parser.add_argument('--dr', default='MPL-10', type=str,
                        help='The MaNGA data release.  This is only used to automatically '
                             'construct the directory to the MaNGA galaxy data, and it will be '
                             'ignored if the root directory is set directly (using --root).')
    parser.add_argument('-c', '--cores', default=20, type=int,
                        help='Number of threads to utilize.')
    parser.add_argument('-f', '--outfile', default=None, type=str,
                        help='Outfile to dump results in.')
    parser.add_argument('-n', '--nbins', default=10, type=int,
                        help='Number of radial bins in fit.')
    parser.add_argument('-w', '--weight', default=10, type=int,
                        help='How much to weight smoothness of rotation curves in fit')
    parser.add_argument('-r', '--maxr', default=1.5, type=float,
                        help='Maximum radius in Re for bins')
    parser.add_argument('-p', '--points', default = 500, type=int,
                        help='Number of dynesty live points')
    parser.add_argument('--root', default=None, type=str,
                        help='Path with the fits files required for the fit; the DAP LOGCUBE '
                             'file is only required if the beam-smearing is included in the fit.')
    parser.add_argument('--nosmear', dest='smearing', default=True, action='store_false',
                        help='Don\'t use beam smearing to speed up fit')
    parser.add_argument('--verbose', default=False, action='store_true',
                        help='Run dynesty sampling with verbose output.')
    parser.add_argument('--freecent', dest='fixcent', default=True, action='store_false',
                        help='Allow center bin to have nonzero velocity.')
    parser.add_argument('--dir', type=str, default = '',
                        help='Directory to save the outfile in')
<<<<<<< HEAD
=======
    parser.add_argument('--nodisp', dest='disp', default=True, action='store_false',
                        help='Turn off dispersion fitting')
>>>>>>> 26792e2b

    return parser.parse_args() if options is None else parser.parse_args(options)

def main(args):

    if args.dir == '':
        args.dir = '/data/manga/digiorgio/barfit/'
    if not os.path.isdir(args.dir):
        raise NotADirectoryError(f'Outfile directory does not exist: {args.dir}')
    plate, ifu = args.plateifu
    samp = barfit(plate, ifu, daptype=args.daptype, dr=args.dr, cores=args.cores, nbins=args.nbins,
                  weight=args.weight, maxr=args.maxr, smearing=args.smearing, root=args.root,
<<<<<<< HEAD
                  verbose=args.verbose, fixcent=args.fixcent)
=======
                  verbose=args.verbose, fixcent=args.fixcent, disp=args.disp)
>>>>>>> 26792e2b
    if args.outfile is None:
        args.outfile = f'{plate}-{ifu}_{args.nbins}bin_{args.weight}w_{args.points}p'
        if args.smearing: args.outfile += '_s'
        else: args.outfile += '_ns'

        if args.fixcent: args.outfile += '_f'
        else: args.outfile += '_uf'
<<<<<<< HEAD
=======

        if args.disp: args.outfile += '_d'
        else: args.outfile += '_nd'
>>>>>>> 26792e2b
    args.outfile += '.out'

    # TODO: Do we need to use pickle?
    pickle.dump(samp.results, open(args.dir+args.outfile, 'wb'))<|MERGE_RESOLUTION|>--- conflicted
+++ resolved
@@ -45,11 +45,8 @@
                         help='Allow center bin to have nonzero velocity.')
     parser.add_argument('--dir', type=str, default = '',
                         help='Directory to save the outfile in')
-<<<<<<< HEAD
-=======
     parser.add_argument('--nodisp', dest='disp', default=True, action='store_false',
                         help='Turn off dispersion fitting')
->>>>>>> 26792e2b
 
     return parser.parse_args() if options is None else parser.parse_args(options)
 
@@ -62,11 +59,7 @@
     plate, ifu = args.plateifu
     samp = barfit(plate, ifu, daptype=args.daptype, dr=args.dr, cores=args.cores, nbins=args.nbins,
                   weight=args.weight, maxr=args.maxr, smearing=args.smearing, root=args.root,
-<<<<<<< HEAD
-                  verbose=args.verbose, fixcent=args.fixcent)
-=======
                   verbose=args.verbose, fixcent=args.fixcent, disp=args.disp)
->>>>>>> 26792e2b
     if args.outfile is None:
         args.outfile = f'{plate}-{ifu}_{args.nbins}bin_{args.weight}w_{args.points}p'
         if args.smearing: args.outfile += '_s'
@@ -74,12 +67,9 @@
 
         if args.fixcent: args.outfile += '_f'
         else: args.outfile += '_uf'
-<<<<<<< HEAD
-=======
 
         if args.disp: args.outfile += '_d'
         else: args.outfile += '_nd'
->>>>>>> 26792e2b
     args.outfile += '.out'
 
     # TODO: Do we need to use pickle?
