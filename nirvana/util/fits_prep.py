r"""
Various utilities for use with fits files.

----

.. include common links, assuming primary doc root is up one directory
.. include:: ../include/links.rst
"""
import sys
import os
from glob import glob
import traceback
import pickle
import re

import numpy as np
import matplotlib.pyplot as plt
import multiprocessing as mp

import dynesty
from astropy.io import fits
from astropy.table import Table,Column
from tqdm import tqdm

from ..models.higher_order import bisym_model
from ..models.geometry import projected_polar
from ..models.asymmetry import asymmetry
from ..data.manga import MaNGAStellarKinematics, MaNGAGasKinematics
from ..data.fitargs import FitArgs
from ..data.util import unpack
from .fileio import initialize_primary_header, add_wcs, finalize_header

def dynmeds(samp, stds=False):
    """
    Get median values for each variable's posterior in a
    `dynesty.NestedSampler`_ sampler.

    Args:
        samp (:obj:`str`, `dynesty.NestedSampler`_, `dynesty.results.Results`_):
            Sampler, results, or file of dumped results from `dynesty`_ fit.
        stds (:obj:`bool`, optional):
            Flag for whether or not to return standard deviations of the
            posteriors as well.

    Returns:
        `numpy.ndarray`_: Median values of all of the parameters in the
        `dynesty`_ sampler. If ``stds == True``, it will instead return a
        :obj:`tuple` of three `numpy.ndarray`_ objects. The first is the
        median values, the second is the lower 1 sigma bound for all of the
        posteriors, and the third is the upper 1 sigma bound.
    """

    #get samples and weights
    if type(samp) == str: res = pickle.load(open(samp,'rb'))
    elif type(samp)==dynesty.results.Results: res = samp
    else: res = samp.results
    samps = res.samples
    weights = np.exp(res.logwt - res.logz[-1])

    #iterate through and get 50th percentile of values
    meds = np.zeros(samps.shape[1])
    for i in range(samps.shape[1]):
        meds[i] = dynesty.utils.quantile(samps[:,i],[.5],weights)[0]

    #pull out 1 sigma values on either side of the mean as well if desired
    if stds:
        lstd = np.zeros(samps.shape[1])
        ustd = np.zeros(samps.shape[1])
        for i in range(samps.shape[1]):
            lstd[i] = dynesty.utils.quantile(samps[:,i], [.5-.6826/2], weights)[0]
            ustd[i] = dynesty.utils.quantile(samps[:,i], [.5+.6826/2], weights)[0]
        return meds, lstd, ustd

    return meds

def profs(samp, args, plot=None, stds=False, jump=None, **kwargs):
    '''
    Turn a sampler output by `nirvana` into a set of rotation curves.
    
    Args:
        samp (:obj:`str`, :class:`~dynesty.NestedSampler`, :class:`~dynesty.results.Results`):
            Sampler, results, or file of dumped results from
            :func:`~nirvana.fitting.fit`
        args (:class:`~nirvana.data.fitargs.FitArgs`):
            Object containing all of the data and settings needed for the
            galaxy.  
        plot (:class:`matplotlib.axes._subplots.Axes`, optional):
            Axis to plot the rotation curves on. If not specified, it will not
            try to plot anything.
        stds (:obj:`bool`, optional):
            Flag for whether to fetch the standard deviations as well.
        jump (:obj:`int`, optional):
            Number of radial bins in the sampler. Will be calculated
            automatically if not specified.
        **kwargs:
            args for :func:`matplotlib.pyplot.plot`.

    Returns:
        :obj:`dict`: Dictionary with all of the median values of the
        posteriors in the sampler. Has keys for inclination `inc`, first
        order position angle `pa`, second order position angle `pab`,
        systemic velocity `vsys`, x and y center coordinates `xc` and `yc`,
        `numpy.ndarray`_ of first order tangential velocities `vt`,
        `numpy.ndarray`_ objects of second order tangential and radial
        velocities `v2t` and `v2r`, and `numpy.ndarray`_ of velocity
        dispersions `sig`. If `stds == True` it will also contain keys for
        the 1 sigma lower bounds of the velocity parameters `vtl`, `v2tl`,
        `v2rl`, and `sigl` as well as their 1 sigma upper bounds `vtu`,
        `v2tu`, `v2ru`, and `sigu`. Arrays have lengths that are the same as
        the number of bins (determined automatically or from `jump`). All
        angles are in degrees and all velocities must be in consistent units.

        If `plot` is not `None`, it will also display a plot of the profiles.
    '''

    #get and unpack median values for params
    meds = dynmeds(samp, stds=stds)

    #get standard deviations and put them into the dictionary
    if stds:
        meds, lstd, ustd = meds
        paramdict = unpack(meds, args, jump=jump, relative_pab=False)
        paramdict['incl'], paramdict['pal'], paramdict['pabl'], paramdict['vsysl'] = lstd[:4]
        paramdict['incu'], paramdict['pau'], paramdict['pabu'], paramdict['vsysu'] = ustd[:4]
        print('*'*20, paramdict['pab'], paramdict['pabl'], paramdict['pabu'])
        if args.nglobs == 6:
            paramdict['xcl'], paramdict['ycl'] = lstd[4:6]
            paramdict['xcu'], paramdict['ycu'] = ustd[4:6]

        start = args.nglobs
        jump = len(args.edges) - args.fixcent
        vs = ['vt', 'v2t', 'v2r']
        for i,v in enumerate(vs):
            for b in ['l','u']:
                exec(f'paramdict["{v}{b}"] = {b}std[start + {i}*jump : start + {i+1}*jump]')
                if args.fixcent:
                    exec(f'paramdict["{v}{b}"] = np.insert(paramdict["{v}{b}"], 0, 0)')

        #dispersion stds
        if args.disp: 
            sigjump = jump + 1
            paramdict['sigl'] = lstd[start + 3*jump:start + 3*jump + sigjump]
            paramdict['sigu'] = ustd[start + 3*jump:start + 3*jump + sigjump]

    else: paramdict = unpack(meds, args, jump=jump)

    #plot profiles if desired
    if plot is not None: 
        if not isinstance(plot, matplotlib.axes._subplots.Axes): f,plot = plt.subplots()
        ls = [r'$V_t$',r'$V_{2t}$',r'$V_{2r}$']
        [plot.plot(args.edges, p, label=ls[i], **kwargs) 
                for i,p in enumerate([paramdict['vt'], paramdict['v2t'], paramdict['v2r']])]

        #add in lower and upper bounds
        if stds: 
            errors = [[paramdict['vtl'], paramdict['vtu']], [paramdict['v2tl'], paramdict['v2tu']], [paramdict['v2rl'], paramdict['v2ru']]]
            for i,p in enumerate(errors):
                plot.fill_between(args.edges, p[0], p[1], alpha=.5) 

        plt.xlabel(r'$R_e$')
        plt.ylabel(r'$v$ (km/s)')
        plt.legend(loc=2)

    return paramdict

def fileprep(f, plate=None, ifu=None, smearing=None, stellar=False, maxr=None,
        cen=True, fixcent=True, clip=True, remotedir=None,
        gal=None, galmeta=None):
    """
    Function to turn any nirvana output file into useful objects.

    Can take in `.fits`, `.nirv`, `dynesty.NestedSampler`_, or
    `dynesty.results.Results`_ along with any relevant parameters and spit
    out galaxy, result dictionary, all livepoint positions, and median values
    for each of the parameters.

    Args:
        f (:obj:`str`, `dynesty.NestedSampler`_, `dynesty.results.Results`_):
            `.fits` file, sampler, results, `.nirv` file of dumped results
            from :func:`~nirvana.fitting.fit`. If this is in the regular
            format from the automatic outfile generator in
            :func:`~nirvana.scripts.nirvana.main` then it will fill in most
            of the rest of the parameters by itself.
        plate (:obj:`int`, optional):
            MaNGA plate number for desired galaxy. Can be auto filled by `f`.
        ifu (:obj:`int`, optional):
            MaNGA IFU number for desired galaxy. Can be auto filled by `f`.
        smearing (:obj:`bool`, optional):
            Whether or not to apply beam smearing to models. Can be auto
            filled by `f`.
        stellar (:obj:`bool`, optional):
            Whether or not to use stellar velocity data instead of gas. Can
            be auto filled by `f`.
        maxr (:obj:`float`, optional):
            Maximum radius to make edges go out to in units of effective
            radii. Can be auto filled by `f`.
        cen (:obj:`bool`, optional):
            Whether the position of the center was fit. Can be auto filled by
            `f`.
        fixcent (:obj:`bool`, optional):
            Whether the center velocity bin was held at 0 in the fit. Can be
            auto filled by `f`.
        clip (:obj:`bool`, optional):
            Whether to apply clipping to the galaxy with
            :func:`~nirvana.data.kinematics.clip` as it is handling it.
        remotedir (:obj:`str`, optional):
            Directory to load MaNGA data files from, or save them if they are
            not found and are remotely downloaded.
        gal (:class:`~nirvana.data.fitargs.FitArgs`, optional):
            Galaxy object to use instead of loading the galaxy from scratch.
        galmeta (:class:`~nirvana.data.manga.MaNGAGlobalPar`, optional):
            Info on MaNGA galaxy used for plate and ifu

        
        Returns:
            :class:`~nirvana.data.fitargs.FitArgs`: Galaxy object containing
            relevant data and parameters. :obj:`dict`: Dictionary of results
            of the fit.
    """
    #unpack fits file
    if type(f) == str and '.fits' in f:
        isfits = True #tracker variable

        #open file and get relevant stuff from header
        with fits.open(f) as fitsfile:
            table = fitsfile[1].data
            maxr = fitsfile[0].header['maxr']
            smearing = fitsfile[0].header['smearing'] if smearing is None else smearing
            scatter = fitsfile[0].header['scatter']

        #unpack bintable into dict
        keys = table.columns.names
        vals = [table[k][0] for k in keys]
        resdict = dict(zip(keys, vals))
        for v in ['vt','v2t','v2r','vtl','vtu','v2tl','v2tu','v2rl','v2ru']:
            resdict[v] = resdict[v][resdict['velmask'] == 0]
        for s in ['sig','sigl','sigu']:
            resdict[s] = resdict[s][resdict['sigmask'] == 0]

        #failsafe
        if 'Stars' in f or 'stel' in f: resdict['type'] = 'Stars'

        #get galaxy object
        if gal is None:
            if resdict['type'] == 'Stars':
                kin = MaNGAStellarKinematics.from_plateifu(resdict['plate'],resdict['ifu'], ignore_psf=not smearing, remotedir=remotedir)
            else:
                kin = MaNGAGasKinematics.from_plateifu(resdict['plate'],resdict['ifu'], ignore_psf=not smearing, remotedir=remotedir)
            scatter = ('vel_scatter' in resdict.keys()) and (resdict['vel_scatter'] != 0)
        else:
            kin = gal
            scatter = gal.scatter

        fill = len(resdict['velmask'])
        fixcent = resdict['vt'][0] == 0
        lenmeds = 6 + 3*(fill - resdict['velmask'].sum() - fixcent) + (fill - resdict['sigmask'].sum()) + 2*scatter
        meds = np.zeros(lenmeds)


    else:
        isfits = False

        #get sampler in right format
        if type(f) == str: chains = pickle.load(open(f,'rb'))
        elif type(f) == np.ndarray: chains = f
        elif type(f) == dynesty.nestedsamplers.MultiEllipsoidSampler: chains = f.results

        if gal is None and '.nirv' in f and os.path.isfile(f[:-5] + '.gal'):
            gal = f[:-5] + '.gal'
        if type(gal) == str: gal = np.load(gal, allow_pickle=True)
        if 'Stars' in f or 'stel' in f: stellar=True

        #load input galaxy object
        if gal is not None:
            kin = gal

        #load in MaNGA data
        else:
            #parse the automatically generated filename
            if plate is None or ifu is None:
                fname = re.split('/', f[:-5])[-1]
                info = re.split('/|-|_', fname)
                plate = int(info[0]) if plate is None else plate
                ifu = int(info[1]) if ifu is None else ifu
                stellar = True if 'stel' in info else False
                cen = True if 'nocen' not in info else False
                smearing = True if 'nosmear' not in info else False
                try: maxr = float([i for i in info if 'r' in i][0][:-1])
                except: maxr = None

                if 'fixcent' in info: fixcent = True
                elif 'freecent' in info: fixcent = False

            if stellar:
                kin = MaNGAStellarKinematics.from_plateifu(plate,ifu, ignore_psf=not smearing, remotedir=remotedir)
            else:
                kin = MaNGAGasKinematics.from_plateifu(plate,ifu, ignore_psf=not smearing, remotedir=remotedir)

        print(stellar)
    #set relevant parameters for galaxy
    if isinstance(kin, FitArgs): args = kin
    else: args = FitArgs(kin, smearing=smearing, scatter=scatter)
    args.setdisp(True)
    args.setnglobs(4) if not cen else args.setnglobs(6)
    args.setfixcent(fixcent)

    #clip data if desired
    if gal is not None: clip = False
    if clip: args.clip()

    vel_r = args.kin.remap('vel')
    sig_r = args.kin.remap('sig') if args.kin.sig_phys2 is None else np.sqrt(np.abs(args.kin.remap('sig_phys2')))

    if not isfits: meds = dynmeds(chains)

    #get appropriate number of edges  by looking at length of meds
    nbins = (len(meds) - args.nglobs - fixcent - 2*args.scatter)/4
    if not nbins.is_integer(): 
        print(len(meds), args.nglobs, fixcent, 2*args.scatter, nbins)
        raise ValueError('Dynesty output array has a bad shape.')
    else: nbins = int(nbins)

    #calculate edges and velocity profiles, get basic data
    if not isfits:
        if gal is None: args.setedges(nbins - 1 + args.fixcent, nbin=True, maxr=maxr)
        resdict = profs(chains, args, stds=True)
        resdict['plate'] = galmeta.plate if galmeta is not None else None
        resdict['ifu'] = galmeta.ifu if galmeta is not None else None
        resdict['type'] = 'Stars' if stellar else 'Gas'
    else:
        args.edges = resdict['bin_edges'][~resdict['velmask']]

    args.getguess(galmeta=galmeta)
    args.getasym()

    return args, resdict

def extractfile(f, remotedir=None, gal=None, galmeta=None):
    '''
    Take a filename, open it, and extract the info needed for output files.

    Tries to open a file using :func:`~nirvana.util.fits_prep.fileprep` to get
    the :class:`~nirvana.data.fitargs.FitArgs` object and the dictionary of its
    fit parameters. Then get its asymmetry parameter and map, returning all of
    that.

    Args:
        f (:obj:`str`):
            Complete filename to be extracted with
            :func:`~nirvana.util.fits_prep.fileprep`.
        remotedir (:obj:`str`, optional):
            Directory to look for downloaded data in.
        gal (:class:`~nirvana.data.fitargs.FitArgs`, optional):
            Pre loaded galaxy object to use instead of reloading galaxy
        galmeta (:class:`~nirvana.data.manga.MaNGAGlobalPar`, optional):
            Global data used for :func:`~nirvana.util.fits_prep.fileprep`.

    Returns:
        :class:`~nirvana.data.fitargs.FitArgs`: Galaxy object

        :obj:`float`: Asymmetry parameter

        `numpy.ndarray`_: 2D map of spatially resolved asymmetry

        :obj:`dict`: Dictionary of fit parameters

    Raises:
        Exception:
            Raised if any part of the file extraction process fails. Should
            provide a useful error message.
    '''
    try: 
        #get info out of each file and make bisym model
        args, resdict = fileprep(f, remotedir=remotedir, gal=gal, galmeta=galmeta)

        inc, pa, pab, vsys, xc, yc = args.guess[:6]
        arc, asymmap = asymmetry(args.kin, pa, vsys, xc, yc)
        resdict['a_rc'] = arc

    #failure if bad file
    except Exception:
        print(f'Extraction of {f} failed:')
        print(traceback.format_exc())
        args, arc, asymmap, resdict = (None, None, None, None)

    return args, arc, asymmap, resdict

def extractdir(cores=10, directory='/data/manga/digiorgio/nirvana/'):
    '''
    Scan an entire directory for nirvana output files and extract useful data
    from them.

    Looks for all available .nirv files in a given directory and runs
    :func:`~nirvana.util.fits_prep.extractfile` on all of them, producing
    arrays of the outputs. Uses multiprocessing for parallel loading of files.

    Args:
        cores (:obj:`int`, optional):
            Number of cores to use for multiprocessing.
        directory (:obj:`str`, optional):
            Directory to look for .nirv files in.

    Returns:
        `numpy.ndarray`_: array of :class:`~nirvana.data.fitargs.FitArgs`
        galaxy objects

        `numpy.ndarray`_: array of :obj:`float` asymmetry parameters

        `numpy.ndarray`_: array of 2D maps of spatially resolved asymmetry

        `numpy.ndarray`_: array of :obj:`dict` dictionaries of fit parameters
    '''

    #find nirvana files
    fs = glob(directory + '*.nirv')
    with mp.Pool(cores) as p:
        out = p.map(extractfile, fs)

    galaxies = np.zeros(len(fs), dtype=object)
    arcs = np.zeros(len(fs))
    asyms = np.zeros(len(fs), dtype=object)
    dicts = np.zeros(len(fs), dtype=object)
    for i in range(len(out)):
        galaxies[i], arcs[i], asyms[i], dicts[i] = out[i]

    return galaxies, arcs, asyms, dicts

def dictformatting(d, drp=None, dap=None, padding=20, fill=-9999, drpalldir='.', dapalldir='.'):
    '''
    Reformat results dictionaries so they can be put into FITS tables.

    Take the dictionaries that come out of
    :func:`~nirvana.util.fits_prep.fileprep` and make their velocity profiles a
    standard length to accommodate limitations of the FITS format. Also apply a
    mask to the profiles with filler values.

    Args:
        d (:obj:`dict`):
            Dictionary of fit results.
        drp (`numpy.ndarray`_, optional):
            Data array from DRPAll file
        dap (`numpy.ndarray`_, optional):
            Data array from DAPAll file
        padding (:obj:`int`, optional):
            Maximum length to pad velocity profiles out to
        fill (:obj:`float`, optional):
            Value to fill in while padding velocity profiles
        drpalldir (:obj:`str`, optional):
            Path to look for DRPAll files for. If the DRPAll array isn't
            already supplied, it will look in this directory for files that
            match 'drpall*' and load the first one.
        dapalldir (:obj:`str`, optional):
            Path to look for DAPAll files for. If the DAPAll array isn't
            already supplied, it will look in this directory for files that
            match 'dapall*' and load the first one.

    Returns:
        :obj:`dict`: Reformatted dictionary.

    Raises:
        Exception:
            Raised if dictionary is empty or isn't in the correct format
    '''

    #load dapall and drpall
    if drp is None:
        drpfile = glob(drpalldir + '/drpall*')[0]
        drp = fits.open(drpfile)[1].data
    if dap is None:
        dapfile = glob(dapalldir + '/dapall*')[0]
        dap = fits.open(dapfile)[1].data
    try:
        data = list(d.values())
        for i in range(len(data)):
            #put arrays into longer array to make them the same length
            if padding and type(data[i]) is np.ndarray:
                dnew = np.ones(padding) * fill
                dnew[:len(data[i])] = data[i]
                data[i] = dnew

        #make mask to get rid of extra padding in arrays
        velmask = np.ones(padding,dtype=bool)
        velmask[:len(d['vt'])] = False
        sigmask = np.ones(padding,dtype=bool)
        sigmask[:len(d['sig'])] = False

        #corresponding indicies in dapall and drpall
        print(d['plate'],d['ifu'])
        drpindex = np.where(drp['plateifu'] == f"{d['plate']}-{d['ifu']}")[0][0]
        dapindex = np.where(dap['plateifu'] == f"{d['plate']}-{d['ifu']}")[0][0]
        data += [velmask, sigmask, drpindex, dapindex]

    #failure for empty dict
    except Exception as e:
        print(e)
        data = None

    return data

def makealltable(fname='', dir='.', vftype='', outfile=None):
    '''
    Combine the fit parameter tables for all of the FITS files in a given
    directory of a given velocity field type into one table.

    Looks for all of the FITS files matching a certain filename and velocity
    field type (stars or gas) and combines their tables of fit parameters into
    one giant Astropy table. This can also be saved as another FITS file if a
    filename is given.

    Args:
        fname (:obj:`str`, optional):
            All FITS files containing this string will be loaded and combined
        dir (:obj:`str`, optional):
            Directory to look for FITS files in
        vftype (:obj:`str`, optional):
            Specific type of velocity field to get the FITS files for ('Stars' or 'Gas')
        outfile (:obj:`str`, optional):
            If given, the output table will be written to this filename

    Returns:
        :class:`~astropy.table.Table`: table of combined fit data

    Raises:
        FileNotFoundError:
            Raised if no FITS files matching the description are found
    '''

    #load dapall and drpall
    drp = fits.open('/data/manga/spectro/redux/MPL-11/drpall-v3_1_1.fits')[1].data
    dap = fits.open('/data/manga/spectro/analysis/MPL-11/dapall-v3_1_1-3.1.0.fits')[1].data

    #look for fits files
    fs = glob(f'{dir}/{fname}*{vftype}.fits')
    if len(fs) == 0:
        raise FileNotFoundError(f'No matching FITS files found in directory "{dir}"')
    else:
        print(len(fs), 'files found...')

    #combine all fits tables into one list
    tables = []
    for f in tqdm(fs):
        try: 
            fi = fits.open(f)
            tables += [fi[1].data]
            fi.close()
        except Exception as e: print(f, 'failed:', e)

    #make names and dtypes for columns
    names = None
    i = 0
    while names is None:
        try: 
            names = list(tables[i].names)
            dtype = tables[i].dtype
        except: i += 1

    #put all of the data from the tables into one array
    data = np.zeros(len(tables), dtype=dtype)
    for i in range(len(tables)):
        data[i] = tables[i]

    #turn array into an astropy table
    t = Table(data)

    #apparently numpy doesn't handle its own uint and bool dtypes correctly
    #so this is to fix them
    for k in ['plate', 'ifu', 'drpindex', 'dapindex']:
        t[k] += 2**31
    for k in ['velmask', 'sigmask']:
        t[k] //= 71

    #write if desired
    if outfile is not None: t.write(outfile, format='fits', overwrite=True)
    return t

def maskedarraytofile(array, name=None, fill=0, hdr=None):
    '''
    Write a masked array to an HDU. 
    
    Numpy says it's not implemented yet so I'm implementing it. It takes a masked array, replaces the masked areas with a fill value, then writes it to an HDU.

    Args:
        array (`numpy.ma.array`_):
            Masked array to be written to an HDU
        name (:obj:`str`, optional):
            Name for the HDU
        fill (:obj:`float`, optional):
            Fill value to put in masked areas
        hdr (:class:`~astropy.fits.Header`, optional):
            Header for resulting HDU

    Returns:
        :class:`~astropy.fits.ImageHDU`: HDU of the masked array
    '''
    array[array.mask] = fill
    array = array.data
    arrayhdu = fits.ImageHDU(array, name=name, header=hdr)
    return arrayhdu

def imagefits(f, galmeta, gal=None, outfile=None, padding=20, remotedir=None, outdir='', drpalldir='.', dapalldir='.'):
    '''
    Make a FITS file for an individual galaxy with its fit parameters and
    relevant data.

    Take an output .nirv file (and optionally also the .gal file), load in all
    of the data, reformat things so they can be put into a useful FITS file,
    and write all of the relevant parameters, maps, and data into one FITS file
    with several HDUs and useful headers.

    Args:
        f (:obj:`str`):
            Filename of .nirv file to read and convert into a FITS file
        galmeta (:class:`~nirvana.data.manga.MaNGAGlobalPar`):
            Metadata for the galaxy
        gal (:obj:`bool` or :class:`~nirvana.data.fitargs.FitArgs`, optional):
            If `True`, will look for a .gal file with the same filename as `f`
            in the same directory and load that in to use for galaxy data. If
            :class:`~nirvana.data.fitargs.FitArgs`, will just use that object
            instead. Otherwise, it will load from scratch.
        outfile (:obj:`str`, optional):
            Custom name for output FITS file. Will default to standardized one.
        padding (:obj:`int`, optional):
            Maximum number of radial velocity bins. Used to set size of FITS
            tables.
        remotedir (:obj:`str`, optional):
            Remote directory to look for downloaded MaNGA data
        outdir (:obj:`str`, optional):
            Path to directory to save FITS file in
        drpalldir (:obj:`str`, optional):
            Path to look for DRPAll files for. If the DRPAll array isn't
            already supplied, it will look in this directory for files that
            match 'drpall*' and load the first one.
        dapalldir (:obj:`str`, optional):
            Path to look for DAPAll files for. If the DAPAll array isn't
            already supplied, it will look in this directory for files that
            match 'dapall*' and load the first one.
            
    Raises:
        FileNotFoundError:
            Raised if it can't find a .gal file with the same name as `f` when
            user said there should be one
    '''

    #load .gal file of same name rather than loading galaxy from scratch
    if gal==True: 
        try: gal = pickle.load(open(f[:-4] + 'gal', 'rb'))
        except: raise FileNotFoundError('Could not load .gal file')

    #get relevant data
    args, arc, asymmap, resdict = extractfile(f, remotedir=remotedir, gal=gal, galmeta=galmeta)
    if gal is not None and gal: args = gal
    resdict['bin_edges'] = np.array(args.edges)
    r, th = projected_polar(args.kin.x - resdict['xc'], args.kin.y - resdict['yc'], *np.radians((resdict['pa'], resdict['inc'])))
    r = args.kin.remap(r)
    th = args.kin.remap(th)

    #add scatter if necessary
    if not args.scatter or 'vel_scatter' not in resdict.keys():
        resdict['vel_scatter'] = 0
        resdict['sig_scatter'] = 0

    #pad rotation curves
    data = dictformatting(resdict, padding=padding, drpalldir=drpalldir, dapalldir=dapalldir)
    data += [*np.delete(args.bounds.T, slice(7,-1), axis=1)]

    #define column names and data types in order of resdict
    names = list(resdict.keys()) + ['velmask','sigmask','drpindex','dapindex','prior_lbound','prior_ubound']
    dtypes = ['f4','f4','f4','f4','f4','f4','20f4','20f4','20f4','20f4',
              'f4','f4','f4','f4','f4','f4','f4','f4','f4','f4','f4','f4',
              '20f4','20f4','20f4','20f4','20f4','20f4','20f4','20f4',
              'I','I','S','f4','20f4','f4','f4','20?','20?','I','I','8f4','8f4']

    #add parameters to the header
<<<<<<< HEAD
    #if galmeta==None:
        #drpallfile = glob(drpalldir + '/drpall*')[0]
        #galmeta = MaNGAGlobalPar(resdict['plate'], resdict['ifu'], drpall_file=drpallfile)
    hdr = initialize_primary_header(galmeta=galmeta)
=======
    hdr = initialize_primary_header(galmeta)
>>>>>>> 208c77d9
    maphdr = add_wcs(hdr, args.kin)
    psfhdr = hdr.copy()
    psfhdr['PSFNAME'] = (args.kin.psf_name, 'Original PSF name')

    hdr['MANGAID'] = (galmeta.mangaid, 'MaNGA ID')
    hdr['PLATE'] = (galmeta.plate, 'MaNGA plate')
    hdr['IFU'] = (galmeta.ifu, 'MaNGA IFU')
    hdr['OBJRA'] = (galmeta.ra, 'Galaxy center RA in deg')
    hdr['OBJDEC'] = (galmeta.dec, 'Galaxy center Dec in deg')
    hdr['Z'] = (galmeta.z, 'Galaxy redshift')
    hdr['ASEC2KPC'] = (galmeta.kpc_per_arcsec(), 'Kiloparsec to arcsec conversion factor')
    hdr['REFF'] = (galmeta.reff, 'Effective radius in arcsec')
    hdr['SERSICN'] = (galmeta.sersic_n, 'Sersic index')
    hdr['PHOT_PA'] = (galmeta.pa, 'Position angle derived from photometry in deg')
    hdr['PHOT_INC'] = (args.kin.phot_inc, 'Photomentric inclination angle in deg')
    hdr['ELL'] = (galmeta.ell, 'Photometric ellipticity')
    hdr['guess_Q0'] = (galmeta.q0, 'Intrinsic oblateness (from population stats)')

    hdr['maxr'] = (args.maxr, 'Maximum observation radius in REFF')
    hdr['weight'] = (args.weight, 'Weight of profile smoothness')
    hdr['fixcent'] = (args.fixcent, 'Whether first velocity bin is fixed at 0')
    hdr['nbin'] = (args.nbins, 'Number of radial bins')
    hdr['npoints'] = (args.npoints, 'Number of dynesty live points')
    hdr['smearing'] = (args.smearing, 'Whether PSF smearing was used')
    hdr['ivar_flr'] = (args.noise_floor, 'Noise added to ivar arrays in quadrature')
    hdr['penalty'] = (args.penalty, 'Penalty for large 2nd order terms')
    hdr['scatter'] = (args.scatter, 'Whether intrinsic scatter was included')

    avmax, ainc, apa, ahrot, avsys = args.getguess(simple=True, galmeta=galmeta)
    hdr['a_vmax'] = (avmax, 'Axisymmetric asymptotic velocity in km/s')
    hdr['a_pa'] = (apa, 'Axisymmetric position angle in deg')
    hdr['a_inc'] = (ainc, 'Axisymmetric inclination angle in deg')
    hdr['a_vsys'] = (avsys, 'Axisymmetric systemic velocity in km/s')

    #make table of fit data
    t = Table(names=names, dtype=dtypes)
    t.add_row(data)

    #reorder all of the columns to a more sensical one than is in resdict
    reordered = ['plate','ifu','type','drpindex','dapindex','bin_edges','prior_lbound','prior_ubound',
          'xc','yc','inc','pa','pab','vsys','vt','v2t','v2r','sig','velmask','sigmask', 'vel_scatter', 'sig_scatter',
          'xcl','ycl','incl','pal','pabl','vsysl','vtl','v2tl','v2rl','sigl',
          'xcu','ycu','incu','pau','pabu','vsysu','vtu','v2tu','v2ru','sigu','a_rc']
    t = t[reordered]

    #start creating list of HDUs
    bintable = fits.BinTableHDU(t, name='fit_params', header=hdr)
    hdus = [fits.PrimaryHDU(header=hdr), bintable]
    hdus += [maskedarraytofile(r, name='ell_r', hdr=finalize_header(maphdr, 'ell_r'))]
    hdus += [maskedarraytofile(th, name='ell_theta', hdr=finalize_header(maphdr, 'ell_th'))]

    #add all data extensions from original data
    mapnames = ['vel', 'sigsqr', 'sb', 'vel_ivar', 'sig_ivar', 'sb_ivar', 'vel_mask', 'sig_mask']
    units = ['km/s', '(km/2)^2', '1E-17 erg/s/cm^2/ang/spaxel', '(km/s)^{-2}', '(km/s)^{-4}', '(1E-17 erg/s/cm^2/ang/spaxel)^{-2}', None, None]
    errs = [True, True, True, False, False, False, True, True]
    quals = [True, True, False, True, True, False, False, False]
    hduclas2s = ['DATA', 'DATA', 'DATA', 'ERROR', 'ERROR', 'ERROR', 'QUALITY', 'QUALITY', 'QUALITY']
    bittypes = [None, None, None, None, None, None, np.bool, np.bool]

    for m, u, e, q, h, b in zip(mapnames, units, errs, quals, hduclas2s, bittypes):
        if m == 'sigsqr': 
            data = np.sqrt(args.kin.remap('sig_phys2').data)
            mask = args.kin.remap('sig_phys2').mask
        else:
            data = args.kin.remap(m).data
            mask = args.kin.remap(m).mask

        if data.dtype == bool: data = data.astype(int) #catch for bools
        data[mask] = 0 if 'mask' not in m else data[mask]
        hdus += [fits.ImageHDU(data, name=m, header=finalize_header(maphdr, m, u, h, e, q, None, b))]

    hdus += [fits.ImageHDU(args.kin.beam, name='PSF', header=finalize_header(psfhdr, 'PSF'))]

    #smeared and intrinsic velocity/dispersion models
    velmodel, sigmodel = bisym_model(args, resdict, plot=True, relative_pab=False)
    args.kin.beam_fft = None
    intvelmodel, intsigmodel = bisym_model(args, resdict, plot=True, relative_pab=False)

    #unmask them, name them all, and add them to the list
    models = [velmodel, sigmodel, intvelmodel, intsigmodel, asymmap]
    modelnames = ['vel_model','sig_model','vel_int_model','sig_int_model','asymmetry']
    units = ['km/s', '(km/s)^2', 'km/s', '(km/s)^2', None]
    for a, n, u in zip(models, modelnames, units):
        hdri = finalize_header(maphdr, n, u)
        hdus += [maskedarraytofile(a, name=n, hdr=hdri)]

    #write out
    hdul = fits.HDUList(hdus)
    if outfile is None: 
        outfile = f"nirvana_{resdict['plate']}-{resdict['ifu']}_{resdict['type']}.fits"
    hdul.writeto(outdir + outfile, overwrite=True, output_verify='fix', checksum=True)

def fig2data(fig):
    '''
    Take a :class:`~matplotlib.pyplot.figure.Figure` and return it as an array of RGBA values.

    Stolen from somewhere on Stack Overflow.

    Args:
        fig (`matplotlib.figure.Figure`_):
            Figure to be turned into an array.

    Returns:
        `numpy.ndarray`_: RGBA array representation of the figure.
    '''

    # draw the renderer
    fig.canvas.draw()
 
    # Get the RGBA buffer from the figure
    h,w = fig.canvas.get_width_height()
    buf = np.fromstring(fig.canvas.tostring_argb(), dtype=np.uint8)
    buf.shape = (w, h, 4)
 
    # canvas.tostring_argb give pixmap in ARGB mode. Roll the ALPHA channel to have it in RGBA mode
    buf = np.roll(buf, 3, axis=2)
    return buf<|MERGE_RESOLUTION|>--- conflicted
+++ resolved
@@ -671,14 +671,7 @@
               'I','I','S','f4','20f4','f4','f4','20?','20?','I','I','8f4','8f4']
 
     #add parameters to the header
-<<<<<<< HEAD
-    #if galmeta==None:
-        #drpallfile = glob(drpalldir + '/drpall*')[0]
-        #galmeta = MaNGAGlobalPar(resdict['plate'], resdict['ifu'], drpall_file=drpallfile)
     hdr = initialize_primary_header(galmeta=galmeta)
-=======
-    hdr = initialize_primary_header(galmeta)
->>>>>>> 208c77d9
     maphdr = add_wcs(hdr, args.kin)
     psfhdr = hdr.copy()
     psfhdr['PSFNAME'] = (args.kin.psf_name, 'Original PSF name')
