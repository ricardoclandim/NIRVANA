"""
Implements base class to hold observational data fit by the kinematic
model.

.. include common links, assuming primary doc root is up one directory
.. include:: ../include/links.rst
"""

from IPython import embed

import numpy as np
from scipy import sparse
from scipy import linalg
from astropy.stats import sigma_clip
import matplotlib.pyplot as plt
import warnings

#try:
#    import theano.tensor as tt
#except:
#    tt = None

from .util import get_map_bin_transformations, impose_positive_definite, fill_matrix
from .util import gaussian_deviates

from ..models.beam import construct_beam, ConvolveFFTW, smear
from ..models.geometry import projected_polar
#from .fitargs import FitArgs
#from ..models import oned, axisym


# TODO: We should separate the needs of the model from the needs of the
# data. I.e., I don't think that Kinematics should inherit from
# FitArgs.
class Kinematics: #(FitArgs):
    r"""
    Base class to hold data fit by the kinematic model.

    All data to be fit by this package must be contained in a class
    that inherits from this one.

    On the coordinate grids: If the data are binned, the provided
    ``x`` and ``y`` arrays are assumed to be the coordinates of the
    unique bin measurements. I.e., all the array elements in the same
    bin should have the same ``x`` and ``y`` values. However, when
    modeling the data we need the coordinates of each grid cell, not
    the (irregular) binned grid coordinate. These are provided by the
    ``grid_x`` and ``grid_y`` arguments; these two arrays are
    *required* if ``binid`` is provided.

    Args:
        vel (`numpy.ndarray`_, `numpy.ma.MaskedArray`_):
            The velocity measurements of the kinematic tracer to be
            modeled.  Must be a square 2D array.
        vel_ivar (`numpy.ndarray`_, `numpy.ma.MaskedArray`_, optional):
            Inverse variance of the velocity measurements. If None,
            all values are set to 1.
        vel_mask (`numpy.ndarray`_, optional):
            A boolean array with the bad-pixel mask (pixels to ignore
            have ``mask==True``) for the velocity measurements. If
            None, all pixels are considered valid. If ``vel`` is
            provided as a masked array, this mask is combined with
            ``vel.mask``.
        x (`numpy.ndarray`_, `numpy.ma.MaskedArray`_, optional):
            The on-sky Cartesian :math:`x` coordinates of each
            velocity measurement. Units are irrelevant, but they
            should be consistent with any expectations of the fitted
            model. If None, ``x`` is just the array index, except
            that it is assumed to be sky-right (increasing from
            *large to small* array indices; aligned with right
            ascension coordinates). Also, the coordinates are offset
            such that ``x==0`` is at the center of the array and
            increase along the first axis of the velocity array.
        y (`numpy.ndarray`_, `numpy.ma.MaskedArray`_, optional):
            The on-sky Cartesian :math:`y` coordinates of each
            velocity measurement. Units are irrelevant, but they
            should be consistent with any expectations of the fitted
            model. If None, ``y`` is just the array index, offset
            such that ``y==0`` is at the center of the array and
            increase along the second axis of the velocity array.
        sb (`numpy.ndarray`_, `numpy.ma.MaskedArray`_, optional):
            The observed surface brightness of the kinematic tracer.
            Ignored if None.
        sb_ivar (`numpy.ndarray`_, `numpy.ma.MaskedArray`_, optional):
            Inverse variance of the surface-brightness measurements.
            If None and ``sb`` is provided, all values are set to 1.
        sb_mask (`numpy.ndarray`_, optional):
            A boolean array with the bad-pixel mask (pixels to ignore
            have ``mask==True``) for the surface-brightness
            measurements. If None, all pixels are considered valid.
        sig (`numpy.ndarray`_, `numpy.ma.MaskedArray`_, optional):
            The velocity dispersion of the kinematic tracer. Ignored
            if None.
        sig_ivar (`numpy.ndarray`_, `numpy.ma.MaskedArray`_, optional):
            Inverse variance of the velocity dispersion measurements.
            If None and ``sig`` is provided, all values are set to 1.
        sig_mask (`numpy.ndarray`_, optional):
            A boolean array with the bad-pixel mask (pixels to ignore
            have ``mask==True``) for the velocity-dispersion
            measurements. If None, all measurements are considered
            valid.
        sig_corr (`numpy.ndarray`_, optional):
            A quadrature correction for the velocity dispersion
            measurements. If None, velocity dispersions are assumed
            to be the *astrophysical* Doppler broadening of the
            kinematic tracer. If provided, the corrected velocity
            dispersion is:

            .. math::

                \sigma^2 = \sigma_{\rm obs}^2 - \sigma_{\rm corr}^2

            where :math:`\sigma_{\rm obs}` is provided by ``sig``.
        psf_name (:obj:`str`, optional):
            Identifier for the psf used. For example, this can be the
            wavelength band where the PSF was measured. If provided, this
            identifier is only used for informational purposes in output
            files.
        psf (`numpy.ndarray`_, optional):
            An image of the point-spread function of the
            observations. If ``aperture`` is not provided, this
            should be the effective smoothing kernel for the
            kinematic fields. Otherwise, this is the on-sky seeing
            kernel and the effective smoothing kernel is constructed
            as the convolution of this image with ``aperture``. If
            None, any smearing of the kinematic data is ignored.
            Shape must match ``vel`` and the extent of the PSF map
            must identically match ``vel``.
        aperture (`numpy.ndarray`_, optional):
            Monochromatic image of the spectrograph aperture. See
            ``psf`` for how this is used.
        binid (`numpy.ndarray`_, optional):
            Integer array associating each measurement with a unique
            bin number. Measurements not associated with any bin
            should have a value of -1 in this array. If None, all
            (unmasked) measurements are considered unique.
        grid_x (`numpy.ndarray`_, optional):
            The on-sky Cartesian :math:`x` coordinates of *each*
            element in the data grid. If the data are unbinned, this
            array is identical to `x` (except that *every* value
            should be valid). This argument is *required* if
            ``binid`` is provided.
        grid_y (`numpy.ndarray`_, optional):
            The on-sky Cartesian :math:`y` coordinates of *each*
            element in the data grid. See the description of
            ``grid_x``.
        grid_sb (`numpy.ndarray`_, optional):
            The relative surface brightness of the kinematic tracer over the
            full coordinate grid.  If None, this is either assumed to be unity
            or set by the provided ``sb``.  When fitting the data with, e.g., 
            :class:`~nirvana.model.axisym.AxisymmetricDisk` via the ``sb_wgt``
            parameter in its fitting method, this will be the weighting used.
            The relevance of this array is to enable the weighting used in
            constructing the model velocity field to be *unbinned* for otherwise
            binned kinematic data.
        grid_wcs (`astropy.wcs.WCS`_, optional):
            World coordinate system for the on-sky grid. Currently, this is
            only used for output files.
        reff (:obj:`float`, optional):
            Effective radius in same units as :attr:`x` and :attr:`y`.
        fwhm (:obj:`float`, optional):
            The FWHM of the PSF of the galaxy in the same units as :attr:`x` and
            :attr:`y`.
        bordermask (`numpy.ndarray`_):
            Boolean array containing the mask for a ring around the outside of
            the data. Meant to mask bad data from convolution errors.
        phot_inc (:obj:`float`, optional):
            Photometric inclination in degrees.
        maxr (:obj:`float`, optional):
            Maximum radius of useful data in effective radii.

    Raises:
        ValueError:
            Raised if the input arrays are not 2D or square, if any
            of the arrays do not match the shape of ``vel``, if
            either ``x`` or ``y`` is provided but not both or
            neither, or if ``binid`` is provided but ``grid_x`` or
            ``grid_y`` is None.
    """
    # TODO: Update the doc string to reflect changes in the calling sequence!
    def __init__(self, vel, vel_ivar=None, vel_mask=None, vel_covar=None, x=None, y=None, sb=None,
                 sb_ivar=None, sb_mask=None, sb_covar=None, sb_anr=None, sig=None, sig_ivar=None,
                 sig_mask=None, sig_covar=None, sig_corr=None, psf_name=None, psf=None,
                 aperture=None, binid=None, grid_x=None, grid_y=None, grid_sb=None, grid_wcs=None,
                 reff=None, fwhm=None, bordermask=None, image=None, phot_inc=None, maxr=None,
                 positive_definite=False, quiet=False):

        # Check shape of input arrays
        self.nimg = vel.shape[0]
        if len(vel.shape) != 2:
            raise ValueError('Input arrays to Kinematics must be 2D.')
        # TODO: I don't remember why we have this restriction (maybe it was
        # just because I didn't want to have to worry about having to
        # accommodate anything but MaNGA kinematic fields yet), but we should
        # look to get rid of this constraint of a square map.
        if vel.shape[1] != self.nimg:
            raise ValueError('Input arrays to Kinematics must be square.')
        for a in [vel_ivar, vel_mask, x, y, sb, sb_ivar, sb_mask, sig, sig_ivar, sig_mask,
                  sig_corr, psf, aperture, binid, grid_x, grid_y, grid_sb]:
            if a is not None and a.shape != vel.shape:
                raise ValueError('All arrays provided to Kinematics must have the same shape.')
        if (x is None and y is not None) or (x is not None and y is None):
            raise ValueError('Must provide both x and y or neither.')
        if binid is not None and grid_x is None or grid_y is None:
            raise ValueError('If the data are binned, you must provide the pixel-by-pixel input '
                             'coordinate grids, grid_x and grid_y.')

        # Basic properties
        self.spatial_shape = vel.shape
        self.psf_name = 'unknown' if psf_name is None else psf_name
        self._set_beam(psf, aperture)
        self.reff = reff
        self.fwhm = fwhm
        self.image = image
        self.sb_anr = sb_anr
        self.phot_inc = phot_inc
        self.maxr = maxr

        # Build coordinate arrays
        if x is None:
            # No coordinate arrays provided, so just assume a
            # coordinate system with 0 at the center. Ensure that
            # coordinates mimic being "sky-right" (i.e., x increases
            # toward lower pixel indices).
            self.x, self.y = map(lambda x : x - self.nimg//2,
                                 np.meshgrid(np.arange(self.nimg)[::-1], np.arange(self.nimg)))
        else:
            self.x, self.y = x, y

        # Build map data
        self.sb, self.sb_ivar, self.sb_mask = self._ingest(sb, sb_ivar, sb_mask)
        self.vel, self.vel_ivar, self.vel_mask = self._ingest(vel, vel_ivar, vel_mask)
        self.sig, self.sig_ivar, self.sig_mask = self._ingest(sig, sig_ivar, sig_mask)
        # Have to treat sig_corr separately
        if isinstance(sig_corr, np.ma.MaskedArray):
            self.sig_mask |= np.ma.getmaskarray(sig_corr)
            self.sig_corr = sig_corr.data
        else:
            self.sig_corr = sig_corr

        # The following are arrays used to convert between arrays
        # holding the data for the unique bins to arrays with the full
        # data map.
        self.grid_x = grid_x
        self.grid_y = grid_y
        self.grid_wcs = grid_wcs
        self.binid, self.nspax, self.bin_indx, self.grid_indx, self.bin_inverse, \
            self.bin_transform \
                = get_map_bin_transformations(spatial_shape=self.spatial_shape, binid=binid)
        self.nbin = self.nspax.size

        # Unravel and select the valid values for all arrays
        for attr in ['x', 'y', 'sb', 'sb_ivar', 'sb_mask', 'vel', 'vel_ivar', 'vel_mask', 'sig', 
                     'sig_ivar', 'sig_mask', 'sig_corr', 'sb_anr']:
            if getattr(self, attr) is not None:
                setattr(self, attr, getattr(self, attr).ravel()[self.bin_indx])

        # Set the surface-brightness grid.  This needs to be after the
        # unraveling of the attributes done in the lines above so that I can use
        # self.remap in the case that grid_sb is not provided directly.
        self.grid_sb = self.remap('sb').filled(0.0) if grid_sb is None else grid_sb

<<<<<<< HEAD
        #if self.bordermask is not None:
        #    self.sb_mask  |= self.bordermask
        #    self.vel_mask |= self.bordermask
        #    self.sig_mask |= self.bordermask
=======
        # Calculate the square of the astrophysical velocity
        # dispersion. This is just the square of the velocity
        # dispersion if no correction is provided. The error
        # calculation assumes there is no error on the correction.
        # TODO: Change this to sig2 or sigsqr
        # TODO: Need to keep track of mask...
        self.sig_phys2 = self.sig**2 if self.sig_corr is None else self.sig**2 - self.sig_corr**2
        self.sig_phys2_ivar = None if self.sig_ivar is None \
                                    else self.sig_ivar/(2*self.sig + (self.sig == 0.0))**2
>>>>>>> c85fa943

        # Ingest the covariance matrices, if they're provided
        self.vel_covar = self._ingest_covar(vel_covar, positive_definite=positive_definite)
        self.sb_covar = self._ingest_covar(sb_covar, positive_definite=False) #positive_definite)
        self.sig_covar = self._ingest_covar(sig_covar, positive_definite=positive_definite)

        # TODO: Should issue a some warning/error if the user has provided both
        # ivar and covar and they are not consistent
        self.update_sigma()

    def _set_beam(self, psf, aperture):
        """
        Instantiate :attr:`beam` and :attr:`beam_fft`.

        If both ``psf`` and ``aperture`` are None, the convolution
        kernel for the data is assumed to be unknown.

        Args:
            psf (`numpy.ndarray`_):
                An image of the point-spread function of the
                observations. If ``aperture`` is None, this should be
                the effective smoothing kernel for the kinematic
                fields. Otherwise, this is the on-sky seeing kernel
                and the effective smoothing kernel is constructed as
                the convolution of this image with ``aperture``. If
                None, the kernel will be set to the ``aperture``
                value (if provided) or None.
            aperture (`numpy.ndarray`_):
                Monochromatic image of the spectrograph aperture. If
                ``psf`` is None, this should be the effective
                smoothing kernel for the kinematic fields. Otherwise,
                this is the on-sky representation of the spectrograph
                aperture and the effective smoothing kernel is
                constructed as the convolution of this image with
                ``psf``. If None, the kernel will be set to the
                ``psf`` value (if provided) or None.
        """
        if psf is None and aperture is None:
            self.beam = None
            self.beam_fft = None
            return
        if psf is None:
            self.beam = aperture/np.sum(aperture)
            self.beam_fft = np.fft.fftn(np.fft.ifftshift(aperture))
            return
        if aperture is None:
            self.beam = psf/np.sum(psf)
            self.beam_fft = np.fft.fftn(np.fft.ifftshift(psf))
            return
        self.beam_fft = construct_beam(psf/np.sum(psf), aperture/np.sum(aperture), return_fft=True)
        self.beam = np.fft.fftshift(np.fft.ifftn(self.beam_fft).real)

    def _ingest(self, data, ivar, mask):
        """
        Check the data for ingestion into the object.

        Args:
            data (`numpy.ndarray`_, `numpy.ma.MaskedArray`_):
                Kinematic measurements. Can be None.
            ivar (`numpy.ndarray`_, `numpy.ma.MaskedArray`_):
                Inverse variance in the kinematic measurements.
                Regardless of the input, any pixel with an inverse
                variance that is not greater than 0 is automatically
                masked.
            mask (`numpy.ndarray`_):
                A boolean bad-pixel mask (i.e., values to ignore are
                set to True). This is the baseline mask that is
                combined with any masks provide by ``data`` and
                ``ivar`` if either are provided as
                `numpy.ma.MaskedArray`_ objects. The returned mask
                also automatically masks any bad inverse-variance
                values. If None, the baseline mask is set to be False
                for all pixels.

        Returns:
            :obj:`tuple`: Return three `numpy.ndarray`_ objects with the
            ingested data, inverse variance, and boolean mask. The first two
            arrays are forced to have type ``numpy.float64``.
        """
        if data is None:
            # No data, so do nothing
            return None, None, None

        # Initialize the mask
        _mask = np.zeros(self.spatial_shape, dtype=bool) if mask is None else mask.copy()

        # Set the data and incorporate the mask for a masked array
        if isinstance(data, np.ma.MaskedArray):
            _mask |= np.ma.getmaskarray(data)
            _data = data.data.astype(np.float64)
        else:
            _data = data.astype(np.float64)

        # Set the error and incorporate the mask for a masked array
        if ivar is None:
            # Don't instantiate the array if we don't need to.
            _ivar = None
        elif isinstance(ivar, np.ma.MaskedArray):
            _mask |= np.ma.getmaskarray(ivar)
            _ivar = ivar.data.astype(np.float64)
        else:
            _ivar = ivar.astype(np.float64)
        # Make sure to mask any measurement with ivar <= 0
        if _ivar is not None:
            _mask |= np.logical_not(_ivar > 0)

        return _data, _ivar, _mask

    def _ingest_covar(self, covar, positive_definite=True, quiet=False):
        """
        Ingest an input covariance matrix for use when fitting the data.

        The covariance matrix is forced to be positive everywhere (any negative
        values are set to 0) and to be identically symmetric.  

        Args:
            covar (`numpy.ndarray`_, `scipy.sparse.csr_matrix`_):
                Covariance matrix. It's shape must match the input map shape.
                If None, the returned value is also None.
            positive_definite (:obj:`bool`, optional):
                Use :func:`~nirvana.data.util.impose_positive_definite` to force
                the provided covariance matrix to be positive definite.
            quiet (:obj:`bool`, optional):
                Suppress output to stdout.

        Returns:
            `scipy.sparse.csr_matrix`_: The covariance matrix of the good bin
            values.
        """
        if covar is None:
            return None

        if not quiet:
            print('Ingesting covariance matrix ... ')

        nspax = np.prod(self.spatial_shape)
        if covar.shape != (nspax,nspax):
            raise ValueError('Input covariance matrix has incorrect shape: {0}'.format(covar.shape))

        _covar = covar.copy() if isinstance(covar, sparse.csr.csr_matrix) \
                    else sparse.csr_matrix(covar)

        # It should be the case that, on input, the covariance matrix should
        # demonstrate that map values in the same bin are perfectly correlated.
        # The matrix operation below constructs the covariance in the *binned*
        # data, but you should also be able to obtain this just by selecting the
        # appropriate rows/columns of the covariance matrix. You should be able
        # to recover the input covariance matrix (or at least the populated
        # regions of it) like so:

        #   # Covariance matrix of the binned data
        #   vc = self.bin_transform.dot(vel_covar.dot(self.bin_transform.T))
        #   # Revert
        #   gpm = np.logical_not(vel_mask)
        #   _bt = self.bin_transform[:,gpm.ravel()].T.copy()
        #   _bt[_bt > 0] = 1.
        #   ivc = _bt.dot(vc.dot(_bt.T))
        #   assert np.allclose(ivc.toarray(),
        #                      vel_covar[np.ix_(gpm.ravel(), gpm.ravel())].toarray())

        _covar = self.bin_transform.dot(_covar.dot(self.bin_transform.T))

        # Deal with possible numerical error
        # - Force it to be positive
        _covar[_covar < 0] = 0.
        # - Force it to be identically symmetric
        _covar = (_covar + _covar.T)/2
        # - Force it to be positive definite if requested
        return impose_positive_definite(_covar) if positive_definite else _covar

    def copy(self):
        """
        Perform a deep copy of the instance.

        In detail, this creates a new instance of the subclass and then
        instantiates the base class with copies of all the relevant attributes
        needed for its instantiation.

        .. warning::
            
            Use this with care...

        """
        _copy = super().__new__(self.__class__)
        Kinematics.__init__(_copy, self.remap('vel'), vel_ivar=self.remap('vel_ivar'),
                            vel_covar=self.remap_covar('vel_covar'), x=self.remap('x'),
                            y=self.remap('y'), sb=self.remap('sb'),
                            sb_ivar=self.remap('sb_ivar'), sb_covar=self.remap_covar('sb_covar'),
                            sb_anr=self.remap('sb_anr'), sig=self.remap('sig'),
                            sig_ivar=self.remap('sig_ivar'),
                            sig_covar=self.remap_covar('sig_covar'),
                            sig_corr=self.remap('sig_corr'), psf_name=self.psf_name,
                            psf=self.beam, binid=self.remap('binid', masked=False, fill_value=-1),
                            grid_x=self.grid_x, grid_y=self.grid_y, grid_sb=self.grid_sb,
                            grid_wcs=self.grid_wcs, reff=self.reff, fwhm=self.fwhm,
                            bordermask=self.bordermask, image=self.image, phot_inc=self.phot_inc,
                            maxr=self.maxr, quiet=True)
        return _copy


    def update_sigma(self, sig=None, sig_ivar=None, sig_covar=None):
        """
        Update both the measured and corrected velocity dispersions and errors.

        .. warning::

            This method primarily exists for creating/handling mock
            observations.  It should should never be called with real data once
            the object is instantiated.

        Args:
            sig (`numpy.ndarray`_, optional):
                New velocity dispersion values.  If None, the velocity
                dispersions remain unchanged.  Shape must match the current
                number of bins (:attr:`nbin`).
            sig_ivar (`numpy.ndarray`_, optional):
                New velocity dispersion inverse variance.  If None, the inverse
                variance remain unchanged.  Shape must match the current number
                of bins (:attr:`nbin`).
            sig_covar (`scipy.sparse.csr_matrix`_, optional):
                New velocity dispersion covariance.  If None, the covariance
                remains unchanged.  Shape must match the current number of bins
                (:attr:`nbin`) along each axis.
        """
        if sig is not None:
            if sig.size != self.nbin:
                raise ValueError('Provided velocity dispersion has incorrect shape!')
            self.sig = sig.copy()
        if sig_ivar is not None:
            if sig_ivar.size != self.nbin:
                raise ValueError('Provided dispersion inv. variance has incorrect shape!')
            self.sig_ivar = sig_ivar.copy()
        if sig_covar is not None:
            if sig_covar.shape != (self.nbin,self.nbin):
                raise ValueError('Provided dispersion covariance has incorrect shape!')
            if not isinstance(sig_covar, sparse.csr_matrix):
                raise TypeError('Covariance matrix must have type scipy.sparse.csr_matrix')
            self.sig_covar = sig_covar.copy()

        # Calculate the square of the astrophysical velocity dispersion. This is
        # just the square of the velocity dispersion if no correction is
        # provided. The error calculation assumes there is no error on the
        # correction.
        # TODO: Change this to sig2 or sigsqr
        # TODO: Need to keep track of mask...
        self.sig_phys2 = self.sig**2 if self.sig_corr is None else self.sig**2 - self.sig_corr**2
        self.sig_phys2_ivar = None if self.sig_ivar is None \
                                    else self.sig_ivar/(2*self.sig + (self.sig == 0.0))**2

        # Construct the covariance in the square of the astrophysical velocity
        # dispersion.
        if self.sig_covar is None:
            self.sig_phys2_covar = None
        else:
            jac = sparse.diags(2*self.sig, format='csr')
            self.sig_phys2_covar = jac.dot(self.sig_covar.dot(jac.T))

    def remap(self, data, mask=None, masked=True, fill_value=0):
        """
        Remap the requested attribute to the full 2D array.

        Args:
            data (`numpy.ndarray`_, :obj:`str`):
                The data or attribute to remap. If the object is a
                string, the string must be a valid attribute.
            mask (`numpy.ndarray`_, optional):
                Boolean mask with the same shape as ``data`` or the selected
                ``data`` attribute. If ``data`` is provided as a
                `numpy.ndarray`_, this provides an associated mask. If
                ``data`` is provided as a string, this is a mask is used *in
                addition to* any mask associated with selected attribute.
                Ignored if set to None.
            masked (:obj:`bool`, optional):
                Return data as a masked array, where data that are not filled
                by the provided data. If ``data`` is a string selecting an
                attribute and an associated mask exists for that attribute
                (called "{data}_mask"), also include the mask in the output.
            fill_value (scalar-like, optional):
                Value used to fill the masked pixels, if a masked array is
                *not* requested. Warning: The value is automatically
                converted to be the same data type as the input array or
                attribute.

        Returns:
            `numpy.ndarray`_, `numpy.ma.MaskedArray`_: 2D array with
            the attribute remapped to the original on-sky locations.

        Raises:
            ValueError:
                Raised if ``data`` is a `numpy.ndarray`_ and the
                shape does not match the expected 1d shape.
            AttributeError:
                Raised if ``data`` is a string and the requested
                attribute is invalid.

        """
        if isinstance(data, str):
            # User attempting to select an attribute. First check it exists.
            if not hasattr(self, data):
                raise AttributeError('No attribute called {0}.'.format(data))
            # Get the data
            d = getattr(self, data)
            if d is None:
                # There is no data, so just return None
                return None
            # Try to find the mask
            m = '{0}_mask'.format(data)
            if not masked or not hasattr(self, m) or getattr(self, m) is None:
                # If there user doesn't want the mask, there is no mask, or the
                # mask is None, ignore it
                m = None if mask is None else mask
            else:
                # Otherwise, get it
                m = getattr(self, m)
                if mask is not None:
                    m |= mask
        else:
            # User provided arrays directly
            d = data
            m = mask

        # Check the shapes (overkill if the user selected an attribute...)    
        if d.shape != self.vel.shape: # and tt is not None and type(d) is not tt.TensorVariable:
            raise ValueError('To remap, data must have the same shape as the internal data '
                             'attributes: {0}'.format(self.vel.shape))
        if m is not None and m.shape != self.vel.shape:
            raise ValueError('To remap, mask must have the same shape as the internal data '
                             'attributes: {0}'.format(self.vel.shape))

        # Construct the output map
#        _data = np.ma.masked_all(self.spatial_shape, dtype=d.dtype)
        # NOTE: np.ma.masked_all sets the initial data array to
        # 2.17506892e-314, which just leads to trouble. I've replaced this with
        # the line below to make sure that the initial value is just 0.
        _data = np.ma.MaskedArray(np.zeros(self.spatial_shape, dtype=d.dtype), mask=True)
        _data[np.unravel_index(self.grid_indx, self.spatial_shape)] = d[self.bin_inverse]
        if m is not None:
            np.ma.getmaskarray(_data)[np.unravel_index(self.grid_indx, self.spatial_shape)] \
                    = m[self.bin_inverse]
        # Return a masked array if requested; otherwise, fill the masked values
        # with the equivalent of 0. WARNING: this will be False for a boolean
        # array...
        return _data if masked else _data.filled(d.dtype.type(fill_value))

    def remap_covar(self, covar):
        """
        Remap a covariance matrix from the binned data to the individual
        spaxels.

        Spaxels in the same bin are perfectly correlated.

        Args:
            covar (`numpy.ndarray`_, `scipy.sparse.csr_matrix`_, :obj:`str`):
                Covariance matrix to remap.  If a string is provided, it should
                directly map to one of the class attributes (e.g.,
                ``'vel_covar'``).

        Returns:
            `scipy.sparse.csr_matrix`_: A sparse matrix for the remapped
            covariance.
        """
        _covar = getattr(self, covar) if isinstance(covar, str) else covar
        if _covar is None:
            return None
        gpm = self.remap('binid', masked=False, fill_value=-1) > -1
        _bt = self.bin_transform[:,gpm.ravel()].T
        _bt[_bt > 0] = 1.
        return fill_matrix(_bt.dot(_covar.dot(_bt.T)), gpm.ravel())

    # TODO: Include an optional weight map.  E.g., to mimic the luminosity
    # weighting of the kinematics in data.
    def bin(self, data):
        """
        Provided a set of mapped data, rebin it to match the internal vectors.

        This method is most often used to bin maps of model data to match the
        binning of the kinematic data.  The operation takes the average of
        ``data`` within a bin defined by the kinematic data.  For unbinned data,
        this operation simply selects and reorders the data from the input map
        to match the internal vectors with the kinematic data.
        
        Args:
            data (`numpy.ndarray`_):
                Data to rebin. Shape must match :attr:`spatial_shape`.

        Returns:
            `numpy.ndarray`_: A vector with the data rebinned to match the
            number of unique measurements available.

        Raises:
            ValueError:
                Raised if the shape of the input array is incorrect.
        """
        if data.shape != self.spatial_shape:
            raise ValueError('Data to rebin has incorrect shape; expected {0}, found {1}.'.format(
                              self.spatial_shape, data.shape))
        return self.bin_transform.dot(data.ravel())

    # TODO: Include an optional weight map.  E.g., to mimic the luminosity
    # weighting of the kinematics in data.
    def deriv_bin(self, data, deriv):
        """
        Provided a set of mapped data, rebin it to match the internal vectors.

        This method is most often used to bin maps of model data to match the
        binning of the kinematic data.  The operation takes the average of
        ``data`` within a bin defined by the kinematic data.  For unbinned data,
        this operation simply selects and reorders the data from the input map
        to match the internal vectors with the kinematic data.

        This method is identical to :func:`bin`, except that it allows for
        propagation of derivatives of the provided model with respect to its
        parameters.  The propagation of derivatives for any single parameter is
        identical to calling :func:`bin` on that derivative map.
        
        Args:
            data (`numpy.ndarray`_):
                Data to rebin. Shape must match :attr:`spatial_shape`.
            deriv (`numpy.ndarray`_):
                If the input data is a kinematic model, this provides the
                derivatives of model w.r.t. its parameters.  The first two axes
                of the array must have a shape that matches
                :attr:`spatial_shape`.

        Returns:
            :obj:`tuple`: Two `numpy.ndarray`_ arrays.  The first provides the
            vector with the data rebinned to match the number of unique
            measurements available, and the second is a 2D array with the binned
            derivatives for each model parameter.

        Raises:
            ValueError:
                Raised if the spatial shapes of the input arrays are incorrect.
        """
        if data.shape != self.spatial_shape:
            raise ValueError('Data to rebin has incorrect shape; expected {0}, found {1}.'.format(
                              self.spatial_shape, data.shape))
        if deriv.shape[:2] != self.spatial_shape:
            raise ValueError('Derivative shape is incorrect; expected {0}, found {1}.'.format(
                              self.spatial_shape, deriv.shape[:2]))
        return self.bin_transform.dot(data.ravel()), \
                    np.stack(tuple([self.bin_transform.dot(deriv[...,i].ravel())
                                    for i in range(deriv.shape[-1])]), axis=-1)

    def unique(self, data):
        """
        Provided a set of binned and remapped data (i.e., each element in a
        bin has the same value in the map), select the unique values from the
        map.

        This is the same operation performed on the input 2D maps of data to
        extract the unique data vectors; e.g.,::

            assert np.array_equal(self.vel, self.unique(self.remap('vel', masked=False)))

        Args:
            data (`numpy.ndarray`_):
                The 2D data array from which to extract the unique data.
                Shape must be :attr:`spatial_shape`.

        Returns:
            `numpy.ndarray`_: The 1D vector with the unique data.

        Raises:
            ValueError:
                Raised if the spatial shape is wrong.
        """
        if data.shape != self.spatial_shape:
            raise ValueError(f'Input has incorrect shape; found {data.shape}, '
                             f'expected {self.spatial_shape}.')
        return data.flat[self.bin_indx]

    def max_radius(self):
        """
        Calculate and return the maximum *on-sky* radius of the valid data.
        Note this not the in-plane disk radius; however, the two are the same
        along the major axis.
        """
        minx = np.amin(self.x)
        maxx = np.amax(self.x)
        miny = np.amin(self.y)
        maxy = np.amax(self.y)
        return np.sqrt(max(abs(minx), maxx)**2 + max(abs(miny), maxy)**2)

    # TODO: This should be in a different method/class
    @classmethod
    def mock(cls, size, inc, pa, pab, vsys, vt, v2t, v2r, sig, xc=0, yc=0, reff=10, maxr=15, psf=None, border=3, fwhm=2.44):
        """
        Makes a :class:`nirvana.data.kinematics.Kinematics` object with a
        mock velocity field with input parameters using similar code to
        :func:`nirvana.fiting.bisym_model`.

        Args:
            size (:obj:`int`):
                length of each side of the output arrays.
            inc (:obj:`float`):
                Inclination in degrees.
            pa (:obj:`float`):
                Position angle in degrees.
            pab (:obj:`float`):
                Relative position angle of bisymmetric features.
            vsys (:obj:`float`):
                Systemic velocity.
            vt (`numpy.ndarray`_):
                First order tangential velocities. Must have same length as
                :attr:`v2t` and :attr:`v2r`.
            v2t (`numpy.ndarray`_):
                Second order tangential velocities. Must have same length as
                :attr:`vt` and :attr:`v2r`.
            v2r (`numpy.ndarray`_):
                Second order radial velocities. Must have same length as
                :attr:`vt` and :attr:`v2t`.
            sig (`numpy.ndarray`_):
                Velocity dispersion values for each radial bin. Must have same
                length as other velocity arrays. 
            xc (:obj:`float`, optional):
                Offset of center on x axis. Optional, defaults to 0.
            yc (:obj:`float`, optional):
                Offset of center on y axis. Optional, defaults to 0.
            reff (:obj:`float`, optional):
                Effective radius of the mock galaxy. Units are arbitrary
                but must be the same as :attr:`r`. Defaults to 10.
            maxr (:obj:`float`, optional):
                Maximum absolute value for the x and y arrays. Defaults to 15.
            psf (`numpy.ndarray`_, optional):
                2D array of the point-spread function of the simulated galaxy.
                Must have dimensions of `size` by `size`. If not given, it will
                load a default PSF taken from a MaNGA observation that is 55 by
                55.
            border (:obj:`float`, optional):
                How many FWHM widths of a border to make around the central
                part of the galaxy you actually care about. This is to mitigate
                the edge effects of the PSF convolution that create erroneous
                values. Bigger borders will lead to smaller edge effects but
                will cost computational time in model fitting. Defaults to 3. 
            fwhm (:obj:`float`, optional):
                FWHM of PSF in same units as :attr:`size`. Defaults to 2.44 for
                example MaNGA PSF.

        Returns:
            :class:`nirvana.data.kinematics.Kinematics`: Object with the
            velocity field and x and y coordinates of the mock galaxy.

        Raises:
            ValueError:
                Raises if input velocity arrays are not the same length.
                
        """

        #check that velocities are compatible
        if len(vt) != len(v2t) or len(vt) != len(v2r) or len(vt) != len(sig):
            raise ValueError('Velocity arrays must be the same length.')

        #if the border needs to be masked, increase the size of the array to
        #make up for it so it ends up the right size in the end 
        if border: 
            _r = maxr + border * fwhm
            _size = int(_r/maxr * size)+1
            _bsize = (_size - size)//2
        else: _r,_size = (maxr,size)

        #make grid of x and y and define edges
        a = np.linspace(-_r,_r,_size)
        x,y = np.meshgrid(a,a)
        edges = np.linspace(0, maxr, len(vt)+1)

        #convert angles to polar
        _inc,_pa,_pab = np.radians([inc, pa, pab])
        r, th = projected_polar(x - xc, y - yc, _pa, _inc)

        #interpolate velocity values for all r 
        bincents = (edges[:-1] + edges[1:])/2
        vtvals  = np.interp(r, bincents, vt)
        v2tvals = np.interp(r, bincents, v2t)
        v2rvals = np.interp(r, bincents, v2r)
        sig = np.interp(r, bincents, sig)
        sb = oned.Sersic1D([1,10,1]).sample(r) #sersic profile for flux

        #spekkens and sellwood 2nd order vf model (from andrew's thesis)
        vel = vsys + np.sin(_inc) * (vtvals * np.cos(th) - 
              v2tvals * np.cos(2*(th - _pab)) * np.cos(th) -
              v2rvals * np.sin(2*(th - _pab)) * np.sin(th))

        #load example MaNGA PSF if none is provided
        #TODO: construct a general PSF instead
        if psf is None: psf = np.load('psfexample56.npy')

        #make border around PSF if necessary
        if border:
            #make the mask for the border
            bordermask = np.ones((_size, _size))
            bordermask[_bsize:-_bsize, _bsize:-_bsize] = 0

            #define masked versions of all the arrays
            _vel = np.ma.array(vel, mask=bordermask)
            _x   = np.ma.array(x,   mask=bordermask)
            _y   = np.ma.array(y,   mask=bordermask)
            _sig = np.ma.array(sig, mask=bordermask)
            _sb  = np.ma.array(sb,  mask=bordermask)

            #make bigger masked psf
            _psf = np.zeros((_size, _size))
            _psf[_bsize:-_bsize, _bsize:-_bsize] = psf
           
        else: _vel, _x, _y, _sig, _sb = [vel, x, y, sig, sb]

        binid = np.arange(np.product(_vel.shape)).reshape(_vel.shape)
        return cls(_vel, x=_x, y=_y, grid_x=_x, grid_y=_y, reff=reff, binid=binid, sig=_sig, psf=_psf, sb=_sb, bordermask=bordermask)

    def reject(self, vel_rej=None, sig_rej=None):
        r"""
        Reject/Mask data.

        This is a simple wrapper that incorporates the provided vectors into
        the kinematic masks.

        Args:
            vel_rej (`numpy.ndarray`_, optional):
                Boolean vector selecting the velocity measurements to reject.
                Shape must be :math:`N_{\rm bin}`. If None, no additional
                data are rejected.
            sig_rej (`numpy.ndarray`_, optional):
                Boolean vector selecting the velocity dispersion measurements
                to reject. Shape must be :math:`N_{\rm bin}`. If None, no
                additional data are rejected. Ignored if :attr:`sig` is None.
        """
        if vel_rej is not None:
            self.vel_mask |= vel_rej
        if self.sig is not None and sig_rej is not None:
            self.sig_mask |= sig_rej

    def clip_err(self, max_vel_err=None, max_sig_err=None):
        """
        Reject data with large errors.

        The rejection is directly incorporated into :attr:`vel_mask` and
        :attr:`sig_mask`.

        Args:
            max_vel_err (:obj:`float`, optional):
                Maximum allowed velocity error. If None, no additional
                masking is performed.
            max_sig_err (:obj:`float`, optional):
                Maximum allowed *observed* velocity dispersion error. I.e.,
                this is the measurement error before any velocity dispersion
                correction.  If None, no additional masking is performed.

        Returns:
            :obj:`tuple`: Two objects are returned selecting the data that
            were rejected. If :attr:`sig` is None, the returned object
            selecting the velocity dispersion data that was rejected is also
            None.
        """
        vel_rej = np.zeros(self.vel.size, dtype=bool) if max_vel_err is None else \
                    self.vel_ivar < 1/max_vel_err**2
        sig_rej = None if self.sig is None else \
                    (np.zeros(self.sig.size, dtype=bool) if max_sig_err is None else
                     self.sig_ivar < 1/max_sig_err**2)
        self.reject(vel_rej=vel_rej, sig_rej=sig_rej)
        return vel_rej, sig_rej

    # TODO: Include a separate S/N measurement, like as done with A/N for the
    # gas.
    def clip_snr(self, min_vel_snr=None, min_sig_snr=None):
        """
        Reject data with low S/N.

        The S/N of a given spaxel is given by the ratio of its surface
        brightness to the error in the surface brightness. An exception is
        raised if the surface-brightness or surface-brightness error are not
        defined.

        The rejection is directly incorporated into :attr:`vel_mask` and
        :attr:`sig_mask`.

        Args:
            min_vel_snr (:obj:`float`, optional):
                Minimum S/N for a spaxel to use for velocity measurements. If
                None, no additional masking is performed.
            min_sig_snr (:obj:`float`, optional):
                Minimum S/N for a spaxel to use for dispersion measurements.
                If None, no additional masking is performed.

        Returns:
            :obj:`tuple`: Two objects are returned selecting the data that
            were rejected. If :attr:`sig` is None, the returned object
            selecting the velocity dispersion data that was rejected is also
            None.
        """
        if self.sb is None or self.sb_ivar is None:
            raise ValueError('Cannot perform S/N rejection; no surface brightness and/or '
                             'surface brightness error data.')
        snr = self.sb * np.sqrt(self.sb_ivar)
        vel_rej = np.zeros(self.vel.size, dtype=bool) if min_vel_snr is None else snr < min_vel_snr
        sig_rej = None if self.sig is None else \
                    (np.zeros(self.sig.size, dtype=bool) if min_sig_snr is None else
                     snr < min_sig_snr)
        self.reject(vel_rej=vel_rej, sig_rej=sig_rej)
        return vel_rej, sig_rej

<<<<<<< HEAD
    # TODO: This function is currently broken because I disabled importing
    # axisym
    def clip(self, sigma=10, sbf=.03, anr=5, maxiter=10, smear_dv=50, smear_dsig=50, clip_thresh=.95, verbose=False):
=======
    def clip(self, galmeta=None, sigma=10, sbf=.03, anr=5, maxiter=10, smear_dv=50, smear_dsig=50, clip_thresh=.95, verbose=False):
>>>>>>> c85fa943
        '''
        Filter out bad spaxels in kinematic data.
        
        Looks for features smaller than PSF by reconvolving PSF and looking for
        outlier points. Iteratively fits axisymmetric velocity field models and
        sigma clips residuals and chisq to get rid of outliers. Also clips
        based on surface brightness flux and ANR ratios. Applies new mask to
        galaxy.

        Args: 
            sigma (:obj:`float`, optional): 
                Significance threshold to be passed to
                `astropy.stats.sigma_clip` for sigma clipping the residuals
                and chi squared. Can't be too low or it will cut out
                nonaxisymmetric features. 
            sbf (:obj:`float`, optional): 
                Flux threshold below which spaxels are masked.
            anr (:obj:`float`, optional): 
                Surface brightness amplitude/noise ratio threshold below which
                spaxels are masked.
            maxiter (:obj:`int`, optional):
                Maximum number of iterations to allow clipping process to go
                through.
            smear_dv (:obj:`float`, optional):
                Threshold for clipping residuals of resmeared velocity data
            smear_dsig (:obj:`float`, optional):
                Threshold for clipping residuals of resmeared velocity
                dispersion data.
            clip_thresh (:obj:`float`, optional):
                Maximum fraction of the bins that can be clipped in order for
                the data to still be considered good. Will throw an error if
                it exceeds this level.
            verbose (:obj:`bool`, optional):
                Flag for printing out information on iterations.
        '''

        origvel = self.remap('vel')
        origsig = self.remap('sig')

        #count spaxels in each bin and make 2d maps excluding large bins
        nspax = np.array([(self.remap('binid') == self.binid[i]).sum() for i in range(len(self.binid))])
        binmask = self.remap(nspax) > 10
        #binmask = self.remap(self.nspax) > 10
        ngood = self.vel_mask.sum()
        nmasked0 = (~self.vel_mask).sum()

        #axisymmetric fit of data
        fit = None
        if galmeta is not None:
            try:
                fit = axisym.axisym_iter_fit(galmeta, self)[0]
                avel, asig = fit.model()
            except Exception as e: 
                print(e)
                warnings.warn('Iterative fit failed, using noniterative fit instead')

        #failsafe simpler fit
        if fit is None:
            fit = axisym.AxisymmetricDisk()
            fit.lsq_fit(self)
            avel = fit.model()
            asig = None

        #surface brightness
        sb  = np.ma.array(self.remap('sb'), mask=binmask) if self.sb is not None else None

        #get the vel field, fill masked areas with axisym model
        #have to do this so the convolution doesn't barf
        filledvel = np.ma.array(self.remap('vel'), mask=binmask)
        mask = filledvel.mask | binmask.data | (filledvel == 0).data
        filledvel = filledvel.data
        filledvel[mask] = avel[mask]

        #same for sig
        filledsig = np.ma.array(np.sqrt(self.remap('sig_phys2')), mask=binmask) if self.sig is not None else None
        if filledsig is not None and asig is not None:
            mask |= filledsig.mask | (filledsig == 0).data
            filledsig = filledsig.data
            filledsig[mask] = asig[mask]

        #reconvolve psf on top of velocity and dispersion
        cnvfftw = ConvolveFFTW(self.spatial_shape)
        smeared = smear(filledvel, self.beam_fft, beam_fft=True, sig=filledsig, sb=None, cnvfftw=cnvfftw)

        #cut out spaxels with too high residual because they're probably bad
        dvmask = self.bin(np.abs(filledvel - smeared[1]) > smear_dv) 
        masks = [dvmask]
        labels = ['dv']
        if self.sig is not None: 
            dsigmask = self.bin(np.abs(filledsig - smeared[2]) > smear_dsig)
            masks += [dsigmask]
            labels += ['dsig']

        #plt.figure(figsize=(16,8))
        #plt.subplot(241)
        #plt.imshow(origvel, cmap='jet', vmin=-200, vmax=200,origin='lower')
        #plt.subplot(242)
        #plt.imshow(mask, origin='lower')
        #plt.subplot(243)
        #plt.imshow(filledvel, cmap='jet', vmin=-200, vmax=200,origin='lower')
        #plt.subplot(244)
        #plt.imshow(smeared[1], cmap='jet', vmin=-200, vmax=200,origin='lower')
        #plt.subplot(245)
        #plt.imshow(origsig, cmap='jet', vmin=0, vmax=100,origin='lower')
        #plt.subplot(246)
        #plt.imshow(mask,origin='lower')
        #plt.subplot(247)
        #plt.imshow(filledsig, cmap='jet', vmin=0, vmax=100,origin='lower')
        #plt.subplot(248)
        #plt.imshow(smeared[2], cmap='jet', vmin=0, vmax=100,origin='lower')

        #clip on surface brightness and ANR
        if self.sb is not None: 
            sbmask = self.sb < sbf
            masks += [sbmask]
            labels += ['sb']

        if self.sb_anr is not None:
            anrmask = self.sb_anr < anr
            masks += [anrmask]
            labels += ['anr']

        #combine all masks and apply to data
        mask = np.zeros(dvmask.shape)
        for m in masks: mask += m
        mask = mask.astype(bool)
        self.remask(mask)

        #iterate through rest of clips until mask converges
        nmaskedold = -1
        nmasked = np.sum(mask)
        niter = 0
        err = False
        while nmaskedold != nmasked and sigma:
            #quick axisymmetric least squares fit
            fit = axisym.AxisymmetricDisk()
            fit.lsq_fit(self)

            #quick axisymmetric fit
            model = self.bin(fit.model())
            resid = self.vel - model

            #clean up the data by sigma clipping residuals and chisq
            chisq = resid**2 * self.vel_ivar if self.vel_ivar is not None else resid**2
            residmask = sigma_clip(resid, sigma=sigma, masked=True).mask
            chisqmask = sigma_clip(chisq, sigma=sigma, masked=True).mask
            clipmask = (mask + residmask + chisqmask).astype(bool)

            #iterate
            nmaskedold = nmasked
            nmasked = np.sum(clipmask)
            niter += 1
            if verbose: print(f'Performed {niter} clipping iterations...')

            #break if too many iterations
            if niter > maxiter: 
                if verbose: print(f'Reached maximum clipping iterations: {niter}')
                break

            #break if too much data has been clipped
            maskfrac = (nmasked - nmasked0)/ngood
            if maskfrac > clip_thresh:
                err = True
                break

            #apply mask to data
            self.remask(clipmask)

        #make a plot of all of the masks if desired
        if verbose: 
            print(f'{round(maskfrac * 100, 1)}% of data clipped')
            if sigma:
                masks += [residmask, chisqmask]
                labels += ['resid', 'chisq']
                print(f'Clipping converged after {niter} iterations')

            plt.figure(figsize = (16,8))
            plt.subplot(241)
            plt.axis('off')
            plt.imshow(origvel, cmap='jet', origin='lower')
            plt.title('Original vel')
            plt.subplot(242)
            plt.axis('off')
            plt.imshow(origsig, cmap='jet', origin='lower')
            plt.title('Original sig')
            for i in range(len(masks)):
                plt.subplot(243+i)
                plt.axis('off')
                plt.imshow(self.remap(masks[i]), origin='lower')
                plt.title(labels[i])
            plt.tight_layout()
            plt.show()

        if err:
            raise ValueError(f'Bad velocity field: {round(maskfrac * 100, 1)}% of data clipped after {niter} iterations')

    def remask(self, mask):
        '''
        Apply a given mask to the masks that are already in the object.

        Args:
            mask (`numpy.ndarray`):
                Mask to apply to the data. Should be the same shape as the
                data (either 1D binned or 2D). Will be interpreted as boolean.

        Raises:
            ValueError:
                Thrown if input mask is not the same shape as the data.
        '''

        if mask.ndim > 1 and mask.shape != self.spatial_shape:
            raise ValueError('Mask is not the same shape as data.')
        if mask.ndim == 1 and len(mask) != len(self.vel):
            raise ValueError('Mask is not the same length as data')

        for m in ['sb_mask', 'vel_mask', 'sig_mask']:
            if m is None: continue
            if mask.ndim > 1: mask = self.bin(mask)
            setattr(self, m, np.array(getattr(self, m) + mask, dtype=bool))

    def deviate(self, size=None, rng=None, ignore_sigma=False):
        """
        Draw Gaussian deviates from the velocity and velocity dispersion error
        distributions.

        This is largely a simple wrapper for
        :func:`~nirvana.data.util.gaussian_deviates`.  One deviate is draw for
        each of the valid velocity and velocity dispersion measurements.
        Multiple sets of deviates can be drawn using ``size``.

        This function is primarily for use with mock observations.  For example,
        if you have a :class:`Kinematics` object (``kin``) with an observed set
        of data, you can generate a mock dataset based on the
        :class:`~nirvana.models.axisym.AxisymmetricDisk`::

            import numpy
            from nirvana.models.oned import HyperbolicTangent, Exponential
            from nirvana.models.axisym import AxisymmetricDisk
            disk = AxisymmetricDisk(rc=HyperbolicTangent(), dc=Exponential())
            p0 = numpy.array([-0.2, -0.08, 166.3, 53.0, 25.6, 217.0, 2.82, 189.7, 16.2])
            noisefree_mock = disk.mock_observation(p0, kin=kin)

        And then generate deviates using this method and add them to a new
        kinematics object::

            # Generate 10 sets of deviates
            vgpm, dv, sgpm, ds = noisefree_mock.deviate(size=10, ignore_sigma=disk.dc is None)
            # Use them in a simulation of fitting the mock data
            _vel = noisefree_mock.vel.copy()
            _sig = noisefree_mock.sig.copy()
            noisy_mock = noisefree_mock.copy()
            for i in range(10):
                noisy_mock.vel[vgpm] = _vel[vgpm] + dv[i]
                if disk.dc is not None:
                    _sig[sgpm] += ds[i]
                    noisy_mock.update_sigma(sig=_sig)
                    _sig[sgpm] -= ds[i]
                disk.lsq_fit(noisy_mock)
        
        Args:
            size (:obj:`int`, optional):
                The number of draws to make.  Each draw generates a deviate for
                each of the valid measurements.  None is identical to
                ``size=1``.
            rng (`numpy.random.Generator`, optional):
                Generator object to use.  If None, a new Generator is
                instantiated.
            ignore_sigma (:obj:`bool`, optional):
                Ignore the velocity dispersion deviates even if the error
                distributions exist.

        Returns:
            :obj:`tuple`: Good-value masks and deviates for the velocity and
            velocity dispersion, respectively.  If neither :attr:`vel_ivar` nor
            `vel_covar` are available, the first two objects returned are None;
            similarly for the second two objects if dispersion errors are not
            available or ignored.  The shape of the good pixel masks is always
            the same as the internal velocity and dispersion arrays.  The shape
            of the returned deviate arrays is ``(size,n_good)``, where ``size``
            is the provided keyword argument and ``n_good`` is the number of
            valid kinematic measurements.
        """
        s_ret = (None, None) if ignore_sigma \
                    else gaussian_deviates(ivar=self.sig_ivar, mask=self.sig_mask,
                                           covar=self.sig_covar, size=size, rng=rng)
        return gaussian_deviates(ivar=self.vel_ivar, mask=self.vel_mask, covar=self.vel_covar,
                                 size=size, rng=rng) + s_ret

<|MERGE_RESOLUTION|>--- conflicted
+++ resolved
@@ -260,22 +260,10 @@
         # self.remap in the case that grid_sb is not provided directly.
         self.grid_sb = self.remap('sb').filled(0.0) if grid_sb is None else grid_sb
 
-<<<<<<< HEAD
         #if self.bordermask is not None:
         #    self.sb_mask  |= self.bordermask
         #    self.vel_mask |= self.bordermask
         #    self.sig_mask |= self.bordermask
-=======
-        # Calculate the square of the astrophysical velocity
-        # dispersion. This is just the square of the velocity
-        # dispersion if no correction is provided. The error
-        # calculation assumes there is no error on the correction.
-        # TODO: Change this to sig2 or sigsqr
-        # TODO: Need to keep track of mask...
-        self.sig_phys2 = self.sig**2 if self.sig_corr is None else self.sig**2 - self.sig_corr**2
-        self.sig_phys2_ivar = None if self.sig_ivar is None \
-                                    else self.sig_ivar/(2*self.sig + (self.sig == 0.0))**2
->>>>>>> c85fa943
 
         # Ingest the covariance matrices, if they're provided
         self.vel_covar = self._ingest_covar(vel_covar, positive_definite=positive_definite)
@@ -976,13 +964,7 @@
         self.reject(vel_rej=vel_rej, sig_rej=sig_rej)
         return vel_rej, sig_rej
 
-<<<<<<< HEAD
-    # TODO: This function is currently broken because I disabled importing
-    # axisym
-    def clip(self, sigma=10, sbf=.03, anr=5, maxiter=10, smear_dv=50, smear_dsig=50, clip_thresh=.95, verbose=False):
-=======
     def clip(self, galmeta=None, sigma=10, sbf=.03, anr=5, maxiter=10, smear_dv=50, smear_dsig=50, clip_thresh=.95, verbose=False):
->>>>>>> c85fa943
         '''
         Filter out bad spaxels in kinematic data.
         
