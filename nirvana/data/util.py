"""
Provides a random set of utility methods.

.. include:: ../include/links.rst
"""
import warnings

from IPython import embed

import numpy as np
from scipy import sparse, linalg, stats, special, ndimage, spatial
# Only used for debugging...
from matplotlib import pyplot

from astropy.stats import sigma_clip

from ..models import geometry


# TODO: Build a Covariance class the pulls in all the covariance methods.  This
# would make all the positive-definite + tracking easier.


# TODO: Build a Bin2D class to handle all the binning methods.

# TODO: Add a set of weights?
def get_map_bin_transformations(spatial_shape=None, binid=None):
    r"""
    Construct various arrays used to convert back and forth between a 2D map
    and the associated vector of (unique) binned quantities.

    The input is expected to be for 2D maps with a given "spatial shape". For
    the method to run, you need to provide one of the two arguments;
    precedence is given to ``binid``.

    Provided an independent calculation of the value in each map position,
    this method provides the transformation matrix, :math:`\mathbf{T}`, used
    to calculate the binned values:
    
    .. math::

        \mathbf{b} = \mathbf{T} \dot \mathbf{m},

    where :math:`\mathbf{b}` is the vector with the binned data and
    :math:`\mathbf{m}` is the vector with the flattened map data.

    If all spaxels are independent, :math:`\mathbf{T}` in the above operation
    simply (down)selects, and possibly reorders, elements in
    :math:`\mathbf{m}` to match the bin indices.

    Parameters
    ----------
    spatial_shape : :obj:`tuple`, optional
        The 2D spatial shape of the mapped data. Ignored if ``binid`` is
        provided.

    binid : `numpy.ndarray`_, optional
        The 2D array providing the 0-indexed bin ID number associated with
        each map element. Bin IDs of -1 are assumed to be ignored; no bin ID
        can be less than -1. Shape is ``spatial_shape`` and its size (i.e.
        the number of grid points in the map) is :math:`N_{\rm spaxel}`.

    Returns
    -------

    ubinid : `numpy.ndarray`_
        1D vector with the sorted list of unique bin IDs. Shape is
        :math:`(N_{\rm bin},)`. If ``binid`` is not provided, this is
        returned as None.

    nbin : `numpy.ndarray`_
        1D vector with the number of spaxels in each bin. Shape is
        :math:`(N_{\rm bin},)`. If ``binid`` is not provided, this is just a
        vector of ones. The number of bins can also be determined from the
        returned ``bin_transform`` array::

            assert np.array_equal(nbin, np.squeeze(np.asarray(np.sum(bin_transform > 0, axis=1)))))

    ubin_indx : `numpy.ndarray`_
        The index vector used to select the unique bin values from a
        flattened map of binned data, *excluding* any element with ``binid ==
        -1``. Shape is :math:`(N_{\rm bin},)`. If ``binid`` is not provided,
        this is identical to ``grid_indx``. These indices can be used to
        reconstruct the list of unique bins; i.e.::

            assert np.array_equal(ubinid, binid.flat[ubin_indx])

    grid_indx : `numpy.ndarray`_
        The index vector used to select valid grid cells in the input maps;
        i.e., any grid point with a valid bin ID (``binid != -1``). Shape is
        :math:`(N_{\rm valid},)`. For example::

            indx = binid > -1
            assert np.array_equal(binid[indx], binid[np.unravel_index(grid_indx, binid.shape)])

    bin_inverse : `numpy.ndarray`_
        The index vector applied to a recover the mapped data given the
        unique quantities, when used in combination with ``grid_indx``. Shape
        is :math:`(N_{\rm valid},)`. For example::

            _binid = np.full(binid.shape, -1, dtype=int)
            _binid[np.unravel_index(grid_indx, binid.shape)] = ubinid[bin_inverse]
            assert np.array_equal(binid, _binid)
        
    bin_transform : `scipy.sparse.csr_matrix`_
        A sparse matrix that can be used to construct the binned set of
        quantities from a full 2D map. See :math:`\mathbf{T}` in the method
        description. Shape is :math:`(N_{\rm bin}, N_{\rm spaxel})`. Without
        any weighting, :math:`\mathbf{T}` just constructs the average of the
        values within the map that is applied to. In this case (or if all of
        the bins only contain a single spaxel), the following should pass::

            assert np.array_equal(ubinid, bin_transform.dot(binid.ravel()).astype(int))

    """
    if spatial_shape is None and binid is None:
        raise ValueError('Must provide spatial_shape or binid')
    _spatial_shape = spatial_shape if binid is None else binid.shape

    nspax = np.prod(_spatial_shape)
    grid_indx = np.arange(nspax, dtype=int)
    if binid is None:
        # All bins are valid and considered unique
        bin_transform = sparse.coo_matrix((np.ones(np.prod(spatial_shape), dtype=float),
                                           (grid_indx,grid_indx)),
                                          shape=(np.prod(spatial_shape),)*2).tocsr()
        return None, np.ones(nspax, dtype=int), grid_indx.copy(), grid_indx, grid_indx.copy(), \
                bin_transform

    # Get the indices of measurements with unique bin IDs, ignoring any
    # IDs set to -1
    binid_map = binid.ravel()
    ubinid, ubin_indx, bin_inverse, nbin \
            = np.unique(binid_map, return_index=True, return_inverse=True, return_counts=True)
    if np.any(ubinid == -1):
        ubinid = ubinid[1:]
        ubin_indx = ubin_indx[1:]
        grid_indx = grid_indx[bin_inverse > 0]
        bin_inverse = bin_inverse[bin_inverse > 0] - 1
        nbin = nbin[1:]

    # NOTE: In most cases, ubinid[bin_inverse] is identical to bin_inverse. The
    # exception is if the bin numbers are not sequential, i.e., the bin numbers
    # are not identical to np.arange(nbin).

    # Construct the bin transform using a sparse matrix
    d,i,j = np.array([[1/nbin[i],i,j] 
                     for i,b in enumerate(ubinid)
                     for j in np.where(binid_map == b)[0]]).T
    bin_transform = sparse.coo_matrix((d,(i.astype(int),j.astype(int))),
                                      shape=(ubinid.size, np.prod(_spatial_shape))).tocsr()

    return ubinid, nbin, ubin_indx, grid_indx, bin_inverse, bin_transform


def impose_positive_definite(mat, min_eigenvalue=1e-10, renormalize=True):
    """
    Force a matrix to be positive definite.

    Following, e.g.,
    http://comisef.wikidot.com/tutorial:repairingcorrelation, the algorithm
    is as follows:

        - Calculate the eigenvalues and eigenvectors of the provided matrix
          (this is the most expensive step).
        - Impose a minimum eigenvalue (see ``min_eigenvalue``)
        - Reconstruct the input matrix using the eigenvectors and the
          adjusted eigenvalues
        - Renormalize the reconstructed matrix such that its diagonal is
          identical to the input matrix, if requested.

    Args:
        mat (`scipy.sparse.csr_matrix`_):
            The matrix to force to be positive definite.
        min_eigenvalue (:obj:`float`, optional):
            The minimum allowed matrix eigenvalue.
        renormalize (:obj:`bool`, optional):
            Include the renormalization (last) step in the list above.

    Returns:
        `scipy.sparse.csr_matrix`_: The modified matrix.
    """
    if not isinstance(mat, sparse.csr_matrix):
        raise TypeError('Must provide a scipy.sparse.csr_matrix to impose_positive_definite.')
    # Get the eigenvalues/eigenvectors
    # WARNING: I didn't explore why too deeply, but scipy.sparse.linalg.eigs
    # provided *significantly* different results. They also seem to be worse in
    # the sense that the reconstructed matrix based on the adjusted eigenvalues
    # is more different than input matrix compared to the use of
    # numpy.linalg.eig.
    # NOTE: This command can take a while, depending on the size of the
    # array...
    w, v = map(lambda x : np.real(x), np.linalg.eig(mat.toarray()))
    if np.all(w > 0):
        # Already positive definite
        return mat
    # Force a minimum eigenvalue
    w = np.maximum(w, min_eigenvalue)
    # Reconstruct with the new eigenvalues
    _mat = np.dot(v, np.dot(np.diag(w), v.T))
    if not renormalize:
        return sparse.csr_matrix(_mat)
    # Renormalize
    d = mat.diagonal()
    t = 1./np.sqrt(np.diag(_mat))
    return sparse.csr_matrix(_mat * np.outer(t,t) * np.sqrt(np.outer(d,d)))


def is_positive_definite(mat, quiet=True, quick=True):
    r"""
    Check if a matrix is positive definite.

    This is done by calculating the eigenvalues and eigenvectors of the
    provided matrix and checking if all the eigenvalues are :math:`>0`.
    Because of that, it is nearly as expensive as just calling
    :func:`impose_positive_definite`.

    Args:
        mat (`numpy.ndarray`_, `scipy.sparse.csr_matrix`_):
            The matrix to check.
        quiet (:obj:`bool`, optional):
            Suppress terminal output.
        quick (:obj:`bool`, optional):
            Use the quick method, which is to try to use Cholesky decomposition
            and check if it throws a LinAlgError.  The slow way is to determine
            the eigenvalues and check if they are all positive.  If True and
            quiet is False, only the error reported by the Cholesky
            decomposition is printed, instead of the full list of non-positive
            eigenvalues.

    Returns:
        :obj:`bool`: Flag that matrix is positive definite.
    """
    _mat = mat.toarray() if isinstance(mat, sparse.csr.csr_matrix) else mat

    if quick:
        try:
            cho = linalg.cholesky(_mat)
        except linalg.LinAlgError as e:
            if not quiet:
                print(str(e))
            return False
        else:
            return True

    # Get the eigenvalues/eigenvectors
    w, v = map(lambda x : np.real(x), np.linalg.eig(_mat))
    notpos = np.logical_not(w > 0)
    if not quiet:
        if np.any(notpos):
            warnings.warn(f'{np.sum(notpos)} eigenvalues are not positive!')
            print('{0:>6} {1:>8}'.format('Index', 'EigenVal'))
            for i in np.where(notpos)[0]:
                print('{0:>6} {1:8.2e}'.format(i, w[i]))
    return not np.any(notpos)


def cinv(mat, check_finite=False, upper=False):
    r"""
    Use Cholesky decomposition to invert a matrix.

    Args:
        mat (`numpy.ndarray`_, `scipy.sparse.csr_matrix`_):
            The array to invert.
        check_finite (:obj:`bool`, optional):
            Check that all the elements of ``mat`` are finite. See
            `scipy.linalg.cholesky`_ and `scipy.linalg.solve_triangular`_.
        upper (:obj:`bool`, optional):
            Return only the upper triangle matrix that can be used to
            construct the inverse matrix. I.e., for input matrix
            :math:`\mathbf{M}`, this returns matrix :math:`\mathbf{U}` such
            that :math:`\mathbf{M}^{-1} = \mathbf{U} \mathbf{U}^T`.

    Returns:
        `numpy.ndarray`_: Inverse or upper-triangle decomposition of the input
        matrix, depending on ``upper``.
    """
    _mat = mat.toarray() if isinstance(mat, sparse.csr.csr_matrix) else mat
    # This uses scipy.linalg, not numpy.linalg
    cho = linalg.cholesky(_mat, check_finite=check_finite)
    # Returns an upper triangle matrix that can be used to construct the inverse matrix (see below)
    cho = linalg.solve_triangular(cho, np.identity(cho.shape[0]), check_finite=check_finite)
    # TODO: Make it a sparse matrix if upper?
    return cho if upper else np.dot(cho, cho.T)


def boxcar_average(arr, boxcar):
    """
    Boxcar average an array.

    Args:
        arr (`numpy.ndarray`_):
            Array to average.  Currently cannot be masked.
        boxcar (:obj:`int`, :obj:`tuple`):
            Integer number of pixels to average.  If a single integer,
            all axes are averaged with the same size box.  If a
            :obj:`tuple`, the integer is defined separately for each
            array axis; length of tuple must match the number of array
            dimensions.

    Returns:
        `numpy.ndarray`_: The averaged array.  If boxcar is a single
        integer, the returned array shape is::
            
            tuple([s//boxcar for s in arr.shape])

        A similar operation gives the shape when boxcar has elements
        defined for each array dimension.  If the input array is not an
        integer number of boxcar pixels along a given dimension, the
        remainder of the array elements along that dimension are ignored
        (i.e., pixels within the modulus of the array shape and boxcar
        of the end of the array dimension are ignored).
    """
    # Check and configure the input
    _boxcar = (boxcar,)*arr.ndim if isinstance(boxcar, int) else boxcar
    if not isinstance(_boxcar, tuple):
        raise TypeError('Input `boxcar` must be an integer or a tuple.')
    if len(_boxcar) != arr.ndim:
        raise ValueError('Must provide an integer or tuple with one number per array dimension.')

    # Perform the boxcar average over each axis and return the result
    _arr = arr.copy()
    for axis, box in zip(range(arr.ndim), _boxcar):
        _arr = numpy.add.reduceat(_arr, numpy.arange(0, _arr.shape[axis], box), axis=axis)/box
    return _arr


def boxcar_replicate(arr, boxcar):
    """
    Boxcar replicate an array.

    Args:
        arr (`numpy.ndarray`_):
            Array to replicate.
        boxcar (:obj:`int`, :obj:`tuple`):
            Integer number of times to replicate each pixel. If a
            single integer, all axes are replicated the same number
            of times. If a :obj:`tuple`, the integer is defined
            separately for each array axis; length of tuple must
            match the number of array dimensions.

    Returns:
        `numpy.ndarray`_: The block-replicated array.
    """
    # Check and configure the input
    _boxcar = (boxcar,)*arr.ndim if isinstance(boxcar, int) else boxcar
    if not isinstance(_boxcar, tuple):
        raise TypeError('Input `boxcar` must be an integer or a tuple.')
    if len(_boxcar) != arr.ndim:
        raise ValueError('Must provide an integer or tuple with one number per array dimension.')

    # Perform the boxcar average over each axis and return the result
    _arr = arr.copy()
    for axis, box in zip(range(arr.ndim), _boxcar):
        _arr = np.repeat(_arr, box, axis=axis)
    return _arr


def inverse(array):
    """
    Calculate ``1/array``, enforcing positivity and setting values <= 0 to
    zero.
    
    The input array should be a quantity expected to always be positive, like
    a variance or an inverse variance. The quantity returned is::

        out = (array > 0.0)/(np.abs(array) + (array == 0.0))

    Args:
        array (`numpy.ndarray`_):
            Array to element-wise invert

    Returns:
        `numpy.ndarray`: The result of the element-wise inversion.
    """
    return (array > 0.0)/(np.abs(array) + (array == 0.0))


def sigma_clip_stdfunc_mad(data, **kwargs):
    """
    A simple wrapper for `scipy.stats.median_abs_deviation`_ that omits NaN
    values and rescales the output to match a normal distribution for use in
    `astropy.stats.sigma_clip`_.

    Args:
        data (`numpy.ndarray`_):
            Data to clip.
        **kwargs:
            Passed directly to `scipy.stats.median_abs_deviation`_.

    Returns:
        scalar-like, `numpy.ndarray`_: See `scipy.stats.median_abs_deviation`_.
    """
    return stats.median_abs_deviation(data, **kwargs, nan_policy='omit', scale='normal')


# TODO: Instead apply eps to the error (i.e., we don't want the weight to be
# large)?
def construct_ivar_weights(error, eps=None):
    r"""
    Produce inverse-variance weights based on the input errors.

    Weights are set to 0 if the error is :math:`<=0` or if the inverse
    variance is less than ``eps``.

    Args:
        error (`numpy.ndarray`_):
            Error to use to construct weights.
        eps (:obj:`float`, optional):
            The minimum allowed weight. Any weight (inverse variance) below
            this value is set to 0. If None, no minimum to the inverse
            variance is enforced.

    Returns:
        `numpy.ndarray`_: The inverse variance weights.
    """
    indx = error > 0
    wgts = np.zeros(error.shape, dtype=float)
    wgts[indx] = 1.0/error[indx]**2
    if eps is not None:
        wgts[wgts < eps] = 0.
    return wgts


# TODO: Allow one to include covariance in all the stats functions below?


def aggregate_stats(x, y, ye=None, wgts=None, gpm=None, eps=None, fill_value=None):
    """
    Construct a set of aggregate statistics for the provided data.

    Args:
        x (`numpy.ndarray`_):
            Independent coordinates
        y (`numpy.ndarray`_):
            Dependent coordinates
        ye (`numpy.ndarray`_, optional):
            Errors in the dependent coordinates. Used to construct inverse
            variance weights. If not provided, no inverse-variance weights
            are applied.
        wgts (`numpy.ndarray`_, optional):
            Weights to apply. Ignored if errors are provided. If None and no
            errors are provided (``ye``), uniform weights are applied.
        gpm (`numpy.ndarray`_, optional):
            Good-pixel mask used to select data to include. If None, all data
            are included.
        eps (:obj:`float`, optional):
            Minimum allowed weight. Any weight below this value is set to 0.
        fill_value (:obj:`float`, optional):
            If the statistics cannot be determined, replace the output with
            this fill value.

    Returns:
        :obj:`tuple`: The unweighted median y value, the unweighted median
        absolute deviation rescaled to match the standard deviation, the
        unweighted mean x, the unweighted mean y, the unweighted standard
        deviation of y, the error-weighted mean x, the error-weighted mean y,
        the error-weighted standard deviation of y, the error-weighted error
        in the mean y, the number of data points aggregated (any value with a
        non-zero weight), and a boolean `numpy.ndarray`_ with flagging the
        data included in the calculation.
    """
    # Weights
    _wgts = (np.ones(x.size, dtype=float) if wgts is None else wgts) \
                if ye is None else construct_ivar_weights(ye, eps=eps)
    indx = _wgts > 0
    if gpm is not None:
        indx &= gpm

    # Number of aggregated data points
    nbin = np.sum(indx)
    if nbin == 0:
        # Default values are all set to None
        return (fill_value,)*9 + (0, indx)

    # Unweighted statistics
    uwmed = np.median(y[indx])
    uwmad = sigma_clip_stdfunc_mad(y[indx])

    uwxbin = np.mean(x[indx])
    uwmean = np.mean(y[indx])
    uwsdev = np.sqrt(np.dot(y[indx]-uwmean,y[indx]-uwmean)/(nbin-1)) if nbin > 1 else fill_value

    # Weighted statistics
    # TODO: Include covariance
    wsum = np.sum(_wgts[indx])
    ewxbin = np.dot(_wgts[indx],x[indx])/wsum
    ewmean = np.dot(_wgts[indx],y[indx])/wsum
    ewsdev = np.dot(_wgts[indx],y[indx]**2)/wsum - ewmean**2
    ewsdev = fill_value if ewsdev < 0 or nbin <= 1 else np.sqrt(ewsdev*nbin/(nbin-1))
    ewerr = np.sqrt(1./wsum)

    return uwmed, uwmad, uwxbin, uwmean, uwsdev, ewxbin, ewmean, ewsdev, ewerr, nbin, indx


def _select_rej_stat(rej_stat, ewmean, ewsdev, uwmean, uwsdev, uwmed, uwmad):
    """
    Select and return the desired rejection statistic.
    """
    if rej_stat == 'ew':
        return ewmean, ewsdev
    if rej_stat == 'uw':
        return uwmean, uwsdev
    if rej_stat == 'ro':
        return uwmed, uwmad

    raise ValueError('rej_stat must be ew, uw, or ro.')


def clipped_aggregate_stats(x, y, ye=None, wgts=None, gpm=None, eps=None, fill_value=None,
                            sig_rej=None, rej_stat='ew', maxiter=None):
    """
    Construct a set of aggregate statistics for the provided data with
    iterative rejection.

    This method iteratively executes :func:`aggregate_stats` with rejection
    iterations. If ``sig_rej`` is None, this is identical to a single
    execution of :func:`aggregate_stats`.

    Args:
        x (`numpy.ndarray`_):
            Independent coordinates
        y (`numpy.ndarray`_):
            Dependent coordinates
        ye (`numpy.ndarray`_, optional):
            Errors in the dependent coordinates. Used to construct inverse
            variance weights. If not provided, no inverse-variance weights
            are applied.
        wgts (`numpy.ndarray`_, optional):
            Weights to apply. Ignored if errors are provided. If None and no
            errors are provided (``ye``), uniform weights are applied.
        gpm (`numpy.ndarray`_, optional):
            Good-pixel mask used to select data to include. If None, all data
            are included.
        eps (:obj:`float`, optional):
            Minimum allowed weight. Any weight below this value is set to 0.
        fill_value (:obj:`float`, optional):
            If the statistics cannot be determined, replace the output with
            this fill value.
        sig_rej (:obj:`float`, optional):
            The symmetric rejection threshold in units of the standard
            deviation.  If None, no rejection is performed.
        use_ew_stats (:obj:`str`, optional):
            The statistic to use when determining which values to reject.
            Allowed options are:

                - 'ew': Use the error-weighted mean and standard deviation
                - 'uw': Use the unweighted mean and standard deviation
                - 'ro': Use the robust statisitics, the unweighted median and
                   median absolute deviation (where the latter is normalized
                   to nominally match the standard deviation)
                
        maxiter (:obj:`int`, optional):
            Maximum number of rejection iterations; ``maxiter = 1`` means
            there are *no* rejection iterations. If None, iterations continue
            until no more data are rejected.
            
    Returns:
        :obj:`tuple`: The unweighted median y value, the unweighted median
        absolute deviation rescaled to match the standard deviation, the
        unweighted mean x, the unweighted mean y, the unweighted standard
        deviation of y, the error-weighted mean x, the error-weighted mean y,
        the error-weighted standard deviation of y, the error-weighted error
        in the mean y, and the number of data points aggregated (any value
        with a non-zero weight).
    """
    # Run the first iteration. The weights and good-pixel mask are defined here
    # so that they don't need to be redetermined for each call to
    # aggregate_stats
    _wgts = (np.ones(x.size, dtype=float) if wgts is None else wgts) \
                if ye is None else construct_ivar_weights(ye, eps=eps)
    _gpm = _wgts > 0
    if gpm is not None:
        _gpm &= gpm

    # Get the stats
    uwmed, uwmad, uwxbin, uwmean, uwsdev, ewxbin, ewmean, ewsdev, ewerr, nbin, new_gpm \
            = aggregate_stats(x, y, wgts=_wgts, gpm=_gpm, fill_value=fill_value)

    if nbin == 0 or sig_rej is None or maxiter == 1:
        # If there were no data includes or the rejection sigma is not
        # provided, then we're done
        return uwmed, uwmad, uwxbin, uwmean, uwsdev, ewxbin, ewmean, ewsdev, ewerr, nbin, new_gpm

    _gpm &= new_gpm
    i = 1
    while maxiter is None or i < maxiter:
        mean, sigma = _select_rej_stat(rej_stat, ewsdev, uwsdev, uwmad)
        rej = (y > mean + sig_rej*sigma) | (y < mean - sig_rej*sigma)
        if not np.any(rej):
            # Nothing was rejected so we're done
            return uwmed, uwmad, uwxbin, uwmean, uwsdev, ewxbin, ewmean, ewsdev, ewerr, nbin, _gpm
        # Include the rejection in the good-pixel mask
        _gpm &= np.logical_not(rej)
        uwmed, uwmad, uwxbin, uwmean, uwsdev, ewxbin, ewmean, ewsdev, ewerr, nbin, new_gpm \
                = aggregate_stats(x, y, wgts=_wgts, gpm=_gpm, fill_value=fill_value)
        _gpm &= new_gpm
        i += 1


def bin_stats(x, y, bin_center, bin_width, ye=None, wgts=None, gpm=None, eps=None, fill_value=None,
              sig_rej=None, rej_stat='ew', maxiter=None):
    r"""
    Compute aggregate statistics for a set of bins.

    This method runs :func:`clipped_aggregate_stats` on the data in each bin.
    The bin centers and widths must be pre-defined. Bins are allowed to
    overlap.

    Args:
        x (`numpy.ndarray`_):
            Independent coordinates
        y (`numpy.ndarray`_):
            Dependent coordinates
        bin_center (`numpy.ndarray`_):
            The set of independent coordinates for the center of each bin.
        bin_width (`numpy.ndarray`_):
            The width of each bin.
        ye (`numpy.ndarray`_, optional):
            Errors in the dependent coordinates. Used to construct inverse
            variance weights. If not provided, no inverse-variance weights
            are applied.
        wgts (`numpy.ndarray`_, optional):
            Weights to apply. Ignored if errors are provided. If None and no
            errors are provided (``ye``), uniform weights are applied.
        gpm (`numpy.ndarray`_, optional):
            Good-pixel mask used to select data to include. If None, all data
            are included.
        eps (:obj:`float`, optional):
            Minimum allowed weight. Any weight below this value is set to 0.
        fill_value (:obj:`float`, optional):
            If the statistics cannot be determined, replace the output with
            this fill value.
        sig_rej (:obj:`float`, optional):
            The symmetric rejection threshold in units of the standard
            deviation.  If None, no rejection is performed.
        use_ew_stats (:obj:`str`, optional):
            The statistic to use when determining which values to reject.
            Allowed options are:

                - 'ew': Use the error-weighted mean and standard deviation
                - 'uw': Use the unweighted mean and standard deviation
                - 'ro': Use the robust statisitics, the unweighted median and
                   median absolute deviation (where the latter is normalized
                   to nominally match the standard deviation)
                
        maxiter (:obj:`int`, optional):
            Maximum number of rejection iterations; ``maxiter = 1`` means
            there are *no* rejection iterations. If None, iterations continue
            until no more data are rejected.

    Returns:
        :obj:`tuple`: Thirteen `numpy.ndarray`_ objects are returned: The
        coordinate of the bin centers (this is just the input ``bin_centers``
        array), the unweighted median y value, the unweighted median absolute
        deviation rescaled to match the standard deviation, the unweighted
        mean x, the unweighted mean y, the unweighted standard deviation of
        y, the error-weighted mean x, the error-weighted mean y, the
        error-weighted standard deviation of y, the error-weighted error in
        the mean y, the total number of data points in the bin (this excludes
        any data that are masked on input either because ``ye`` or wgt`` is
        not larger than 0 or ``gpm`` is False), the number of data points
        used in the aggregated statistics, and a boolean array selecting data
        that were included in any bin. The shape of all arrays is the same as
        the input ``bin_centers``, except for the last array which is the
        same shape as the input ``x``.
    """
    # Setup the weights and good-pixel mask for all of the data here so that
    # they don't need to be redetermined for each call to aggregate_stats.
    _wgts = (np.ones(x.size, dtype=float) if wgts is None else wgts) \
                if ye is None else construct_ivar_weights(ye, eps=eps)
    _gpm = _wgts > 0
    if gpm is not None:
        _gpm &= gpm

    # Setup the output arrays
    nbins = bin_center.size
    uwxbin = np.zeros(nbins, dtype=float)
    uwmed = np.zeros(nbins, dtype=float)
    uwmad = np.zeros(nbins, dtype=float)
    uwmean = np.zeros(nbins, dtype=float)
    uwsdev = np.zeros(nbins, dtype=float)
    ewxbin = np.zeros(nbins, dtype=float)
    ewmean = np.zeros(nbins, dtype=float)
    ewsdev = np.zeros(nbins, dtype=float)
    ewerr = np.zeros(nbins, dtype=float)
    ntot = np.zeros(nbins, dtype=int)
    nbin = np.zeros(nbins, dtype=int)
    all_bin_gpm = _gpm.copy()

    for i in range(nbins):
        binlim = bin_center[i] + np.array([-1.,1.])*bin_width[i]/2.
        bin_gpm = _gpm & (x > binlim[0]) & (x < binlim[1])
        ntot[i] = np.sum(bin_gpm)
        if ntot[i] == 0:
            continue

        uwmed[i], uwmad[i], uwxbin[i], uwmean[i], uwsdev[i], ewxbin[i], ewmean[i], ewsdev[i], \
            ewerr[i], nbin[i], _bin_gpm \
                    = clipped_aggregate_stats(x[bin_gpm], y[bin_gpm], wgts=_wgts[bin_gpm],
                                              fill_value=fill_value, sig_rej=sig_rej,
                                              rej_stat=rej_stat, maxiter=maxiter)
        all_bin_gpm[bin_gpm] = _bin_gpm

    return bin_center, uwmed, uwmad, uwxbin, uwmean, uwsdev, ewxbin, ewmean, ewsdev, ewerr, \
             ntot, nbin, all_bin_gpm


def select_major_axis(r, th, r_range=None, wedge=30.):
    r"""
    Return a boolean array that selects data near the major axis.

    Args:
        r (`numpy.ndarray`_):
            In-plane disk radius relative to the center.
        th (`numpy.ndarray`_):
            In-plane disk azimuth in *radians* relative to the receding side
            of the major axis.
        r_range (:obj:`str`, array-like, optional):
            The lower and upper limit of the radial range over which to
            measure the median rotation velocity. If None, the radial range
            is from 1/5 to 2/3 of the radial range within the selected wedge
            around the major axis. If 'all', use all data, regardless of
            their radius.
        wedge (:obj:`float`, optional):
            The :math:`\pm` wedge in *degrees* around the major axis to
            select.

    Returns:
        `numpy.ndarray`_: A boolean array selecting the data within the
        desired range of the major axis.
    """
    # Select the spaxels within the wedge around the major axis
    _wedge = np.radians(wedge)
    gpm = (th < _wedge) | (th > 2*np.pi - _wedge) \
            | ((th > np.pi - _wedge) & (th < np.pi + _wedge))

    if r_range == 'all':
        # Do not select based on radius
        return gpm

    # Select the spaxels within a relevant radial range
    if r_range is None:
        maxr = np.amax(r[gpm])
        r_range = [maxr/5., 2*maxr/3.]
    gpm[r < r_range[0]] = False
    gpm[r > r_range[1]] = False
    return gpm


def growth_lim(a, lim, fac=1.0, midpoint=None, default=[0., 1.]):
    """
    Set the plots limits of an array based on two growth limits.

    Args:
        a (array-like):
            Array for which to determine limits.
        lim (:obj:`float`):
            Fraction of the total range of the array values to cover. Should
            be in the range [0, 1].
        fac (:obj:`float`, optional):
            Factor to contract/expand the range based on the growth limits.
            Default is no change.
        midpoint (:obj:`float`, optional):
            Force the midpoint of the range to be centered on this value. If
            None, set to the median of the data.
        default (:obj:`list`, optional):
            Default range to return if `a` has no data.

    Returns:
        :obj:`list`: Lower and upper limits for the range of a plot of the
        data in `a`.
    """
    # Get the values to plot
    _a = a.compressed() if isinstance(a, np.ma.MaskedArray) else np.asarray(a).ravel()
    if len(_a) == 0:
        # No data so return the default range
        return default

    # Sort the values
    srt = np.ma.argsort(_a)

    # Set the starting and ending values based on a fraction of the
    # growth
    _lim = 1.0 if lim > 1.0 else lim
    start = int(len(_a)*(1.0-_lim)/2)
    end = int(len(_a)*(_lim + (1.0-_lim)/2))
    if end == len(_a):
        end -= 1

    # Set the full range and increase it by the provided factor
    Da = (_a[srt[end]] - _a[srt[start]])*fac

    # Set the midpoint if not provided
    mid = (_a[srt[start]] + _a[srt[end]])/2 if midpoint is None else midpoint

    # Return the range for the plotted data
    return [ mid - Da/2, mid + Da/2 ]


def atleast_one_decade(lim):
    """
    Increase a provided set of limits so that they span at least one decade.

    Args:
        lim (array-like):
            A two-element object with, respectively, the lower and upper limits
            on a range.
    
    Returns:
        :obj:`list`: The adjusted lower and upper limits on the range.
    """
    lglim = np.log10(lim)
    if int(lglim[1]) - int(np.ceil(lglim[0])) > 0:
        return (10**lglim).tolist()
    m = np.sum(lglim)/2
    ld = lglim[0] - np.floor(lglim[0])
    fd = np.ceil(lglim[1]) - lglim[1]
    w = lglim[1] - m
    dw = ld*1.01 if ld < fd else fd*1.01
    _lglim = np.array([m - w - dw, m + w + dw])

    # TODO: The next few lines are a hack to avoid making the upper limit to
    # large. E.g., when lim = [ 74 146], the output is [11 1020]. This pushes
    # the middle of the range to lower values.
    dl = np.diff(_lglim)[0]
    if dl > 1 and dl > 3*np.diff(lglim)[0]:
        return atleast_one_decade([lim[0]/3,lim[1]])

    return atleast_one_decade((10**_lglim).tolist())
    

def pixelated_gaussian(x, c=0.0, s=1.0, density=False):
    """
    Construct a Gaussian function integrated over the width of each pixel.

    Args:
        x (`numpy.ndarray`_):
            Coordinates for each pixel. The pixels should be regularly and
            linearly sampled, but this **is not checked.***
        c (:obj:`float`, optional):
            The center of the Gaussian profile.
        s (:obj:`float`, optional):
            The standard deviation of the Gaussian profile.
        density (:obj:`bool`, optional):
            Return the density profile, instead of the profile integrated
            over each pixel; i.e.::

                dx = np.mean(np.diff(x))
                assert np.array_equal(pixelated_gaussian(x, density=True),
                                      pixelated_gaussian(x)/dx)

            should return true.
    
    Returns:
        `numpy.ndarray`_: The vector with the Gaussian function integrated
        over the width of each pixel.
    """
    n = np.sqrt(2.)*s
    d = np.asarray(x)-c
    dx = np.mean(np.diff(x))
    g = (special.erf((d+dx/2.)/n) - special.erf((d-dx/2.)/n))/2.
    return g/dx if density else g


def find_largest_coherent_region(a):
    """
    Find the largest coherent region in a 2D array.

    This is basically a wrapper for `scipy.ndimage.label`_ that associates
    adjacent pixels (including diagonally) into groups. The largest group is
    determined and a boolean array is returned that selects those pixels
    associated with that group.

    Args:
        a (`numpy.ndarray`_):
            A 2D array passed directly to `scipy.ndimage.label`_. Pulled from
            that documentation: "Any non-zero values in input are counted as
            features and zero values are considered the background."
            Perferrably this is an integer array.

    Returns:
        `numpy.ndarray`_: Boolean array with the same shape as the input that
        selects pixels that are part of the largest coherent group.
    """
    labels, n = ndimage.label(a, structure=np.ones((3,3), dtype=int))
    if n == 1:
        return labels == 1

    # Only keep the largest coherent structure
    uniq_labels, npix = np.unique(labels, return_counts=True)
    indx = uniq_labels != 0
    return labels == uniq_labels[indx][np.argmax(npix[indx])]


def equal_shape(arr1, arr2, fill_value=0):
    '''
    Take two 2D arrays and pad them to make them the same shape

    Args:
        arr1 (`numpy.ndarray`_):
            2D arrays that will be padded to be the same shape
        arr2 (`numpy.ndarray`_):
            2D arrays that will be padded to be the same shape
        fill_value (:obj:`float`, optional):
            Fill value for the padding

    Returns:
        :obj:`tuple`: Tuple of `numpy.ndarray`_ objects that are padded versions
        of the input arrays

    '''

    #check for non 2D arrays
    if arr1.ndim != 2 or arr2.ndim != 2:
        raise ValueError('Can only accept 2D arrays')

    #trivial case
    if arr1.shape == arr2.shape:
        return arr1, arr2
    
    #iterate through axes to pad each one appropriately
    for i in range(arr1.ndim):

        #figure out which array is smaller on this axis
        if arr1.shape[i] < arr2.shape[i]:
            smaller = arr1
            bigger = arr2
            order = 'fwd'
        elif arr1.shape[i] > arr2.shape[i]:
            smaller = arr2
            bigger = arr1
            order = 'rev'
        else:
            continue
        
        #add padding until appropriate size
        while smaller.shape[i] != bigger.shape[i]:
            fill = np.full((1,smaller.shape[1-i]), fill_value)
            if i: fill = fill.T

            #odd size difference
            if (bigger.shape[i] - smaller.shape[i])%2:
                smaller = np.concatenate([smaller, fill], axis=i) 

            #even size difference
            else:
                smaller = np.concatenate([fill, smaller, fill], axis=i)
        
        if order == 'fwd': arr1, arr2 = [smaller, bigger]
        elif order == 'rev': arr2, arr1 = [smaller, bigger]
            
    return arr1, arr2


def trim_shape(arr1, arr2, fill_value=0):
    '''
    Take one 2D array and make it the same shape as the other through trimming
    and padding

    Args:
        arr1 (`numpy.ndarray`_):
            2D array to be reshaped
        arr2 (`numpy.ndarray`_):
            2D array with target shape
        fill_value (:obj:`float`, optional):
            Fill value for the padding

    Returns:
        `numpy.ndarray`_: reshaped version of `arr1` with dimensions of `arr2`
    '''

    #check for non 2D arrays
    if arr1.ndim != 2 or arr2.ndim != 2:
        raise ValueError('Can only accept 2D arrays')

    #trivial case
    if arr1.shape == arr2.shape:
        return arr1
    
    #iterate through axes to figure out which need to be padded/trimmed
    for i in range(arr1.ndim):

        #if smaller, pad the array until appropriate size
        while arr1.shape[i] < arr2.shape[i]:
            fill = np.full((1, arr1.shape[1-i]), fill_value)
            if i: fill = fill.T

            #odd size difference
            if (arr2.shape[i] - arr1.shape[i])%2:
                arr1 = np.concatenate([arr1, fill], axis=i) 

            #even size difference
            else:
                arr1 = np.concatenate([fill, arr1, fill], axis=i)
                
        #if bigger, trim down the outside
        while arr1.shape[i] > arr2.shape[i]:

            #odd size difference
            if (arr1.shape[i] - arr2.shape[i])%2:
                arr1 = arr1.take(range(arr1.shape[i]-1),i)

            #even size difference
            else:
                arr1 = arr1.take(range(arr1.shape[i]-1),i)
        
    return arr1


def gaussian_fill(img, sigma=1., mask=None, threshold=0.1, maxiter=None, debug=False):
    """
    Fill masked image regions by Gaussian smoothing the valid pixels.

    Args:
        img (`numpy.ndarray`_, `numpy.ma.MaskedArray`_):
            Image to fill.  If a `numpy.ndarray`_ and ``mask`` is None, a
            warning is issued and a copy of the input array is returned.
        sigma (:obj:`float`, optional):
            The sigma of the circular smoothing kernel.
        mask (`numpy.ndarray`_, optional):
            The image mask.  Can be None if the input is a
            `numpy.ma.MaskedArray`_.  If None and the input image is a
            `numpy.ndarray`_, a warning is issued and a copy of the input array
            is returned.
        threshold (:obj:`float`, optional):
            Minimum fraction of a pixel contributing to a masked pixel to be
            used when replacing the input value.
        maxiter (:obj:`int`, optional):
            Maximum number of smooth-replace iterations.  If None, the
            iterations will continue until all masked pixels within the convex
            hull of the unmasked input pixels are filled.
        debug (:obj:`bool`, optional):
            Show plots as the function progresses for debugging

    Returns:
        `numpy.ndarray`_:  The filled image.
    """
    # Check input
    if maxiter is not None and maxiter < 1:
        raise ValueError('Provided maxiter must be None or >0.')
    # Set image
    _img = img.copy() if isinstance(img, np.ma.MaskedArray) \
            else np.ma.MaskedArray(img.copy(), mask=mask)
    if mask is not None:
        _img[mask] = np.ma.masked
    if not np.any(np.ma.getmaskarray(_img)):
        # Nothing masked, so return
        warnings.warn('Input image is not masked.  Returning copy of input image data.')
        return _img.data.copy()

    # Get the coordinates of the image pixels
    x, y = np.meshgrid(np.arange(_img.shape[1]), np.arange(_img.shape[0]))
    # Select the masked pixels
    bpm = np.ma.getmaskarray(_img)
    bcoo = np.column_stack((x[bpm], y[bpm]))
    # ... and the unmasked ones
    gpm = np.logical_not(bpm)
    gcoo = np.column_stack((x[gpm], y[gpm]))
    # Get the polygon defining the convex hull of the unmasked pixels
    hull = spatial.ConvexHull(gcoo).vertices

    if debug:
        pyplot.imshow(_img, origin='lower')
        pyplot.plot(gcoo[hull,0], gcoo[hull,1], color='C3')
        pyplot.title('Input')
        pyplot.show()

    # Iteratively fill the masked input pixels
    niter = 0
    while np.any(geometry.point_inside_polygon(gcoo[hull], bcoo)) \
            and (maxiter is None or niter < maxiter):
        niter += 1

        # Convolve the image
        fimg = ndimage.gaussian_filter(_img.filled(0.0), sigma)
        # ... and its normalization
        mimg = ndimage.gaussian_filter(-np.ma.getmaskarray(_img).astype(float)+1, sigma)

        # Select the input masked pixels that have a normalization above the
        # threshold
        _gpm = np.ma.getmaskarray(_img) & (mimg > threshold)
        # Fill those pixels
        _img[_gpm] = fimg[_gpm] / mimg[_gpm]

        if debug:
            pyplot.imshow(_img, origin='lower')
            pyplot.plot(gcoo[hull,0], gcoo[hull,1], color='C3')
            pyplot.title(f'Iteration {niter}')
            pyplot.show()

        # Update the coordinates of the remaining masked pixels
        bpm = np.ma.getmaskarray(_img)
        bcoo = np.column_stack((x[bpm], y[bpm]))

    return _img.filled(0.0)

<<<<<<< HEAD

def fill_matrix(a, gpm):
    """
    Fill a square matrix with zero-valued rows and columns.
    
    The good-pixel masks indicates where the rows/columns in the input matrix
    should be placed in the output matrix.  I.e., the number of True values in
    the good-pixel mask must match the size of the input matrix along one axis.

    Args:
        a (`numpy.ndarray`_, `scipy.sparse.csr_matrix`_):
            Input array to expand.  Must be 2D and square.
        gpm (`numpy.ndarray`_):
            Boolean vector (must be 1D) that indicates which rows/columns in the
            output matrix to set to the input matrix.  The ordering of the input
            matrix is maintained.

    Returns:
        `scipy.sparse.csr_matrix`_: A matrix of size ``(gpm.size,gpm.size)``
        with the values of ``a`` in the rows/columns where ``gpm`` is true.

    Raises:
        ValueError:
            Raised if the input ``a`` is not 2D or square, or if the number of
            True elements in ``gpm`` does not match the length of one axis in
            ``a``.
    """
    if gpm.ndim != 1:
        raise ValueError('Input good-pixel mask must be 1D.')
    if a.ndim != 2:
        raise ValueError('Input array must be 2D!')
    if a.shape[0] != a.shape[1]:
        raise ValueError('Input array must be square!')
    ngp = np.sum(gpm)
    if a.shape[0] != ngp:
        raise ValueError('Input array shape does not match number of good pixels!')
    _a = sparse.lil_matrix((gpm.size,gpm.size), dtype=float)
    # NOTE: scipy issues a SparseEfficiencyWarning suggesting the next
    # operation is more efficient using an lil_matrix instead of a csr_matrix;
    # that's the reason for the declaration above and the conversion in the
    # return type...
    _a[np.ix_(gpm,gpm)] = a
    return _a.tocsr()


def gaussian_deviates(ivar=None, mask=None, covar=None, size=None, rng=None):
    """
    Draw Gaussian deviates from the provided characterization of the error
    distributions.

    One deviate is draw for each of the unmasked measurements.  Multiple sets of
    deviates can be drawn using ``size``.

    If both are provided, ``covar`` takes precedence over ``ivar``.  If neither
    are provided, the function returns a tuple of two None values.

    .. warning::

        Draws from `numpy.random.Generator.multivariate_normal`_ will issue a
        RuntimeWarning if the provided covariance matrix is not
        positive-semidefinite.

    Args:
        ivar (`numpy.ndarray`_, optional):
            1D array with inverse variances of the error distribution.
        mask (`numpy.ndarray`_, optional):
            Bad-pixel mask for the variance data.  If None, all data is
            considered good.  If provided, no data is drawn for data flagged as
            bad.  Shape must match ``ivar`` or one axis of ``covar``.
        covar (`scipy.sparse.csr_matrix`_):
            Covariance matrix.  If provided, takes precedence over inverse
            variance vector.
        size (:obj:`int`, optional):
            Number of realizations to draw.  None is identical to ``size=1``.
        rng (`numpy.random.Generator`_, optional):
            Random number generator instance.  If None, a new one will be
            instantiated.
    
    Returns:
        :obj:`tuple`: A tuple of two `numpy.ndarray`_ objects with a good-pixel
        mask selecting the data with a drawn deviate from the provided array(s)
        and the set of Gaussian deviates.  The shape of the latter is
        ``(ngood,)``, if ``size=1``, or ``(size,ngood)``, where ``ngood`` is the
        number of good data values and ``size`` is the provided keyword
        argument.  If both ``ivar`` and ``covar`` are None, the returned value
        is ``(None, None)``.
    """
    if ivar is None and covar is None:
        # Nothing to do
        return None, None

    if rng is None:
        # Instantiate a new random number generator
        rng = np.random.default_rng()

    # Deal with the mask
    n = covar.shape[0] if ivar is None else ivar.size
    gpm = np.ones(n, dtype=bool) if mask is None else np.logical_not(mask)

    if covar is None:
        # Return independent draws
        if size is not None and size > 1:
            return gpm, rng.normal(size=(size, np.sum(gpm))) / np.sqrt(ivar[gpm])[None,:]
        return gpm, rng.normal(size=np.sum(gpm)) / np.sqrt(ivar[gpm])

    # Return draws from a multivariate Gaussian
    return gpm, rng.multivariate_normal(np.zeros(np.sum(gpm), dtype=float),
                                        covar[np.ix_(gpm, gpm)].toarray(),
                                        size=size if size is not None and size > 1 else None)

=======
def fig2data(fig):
    """
    Convert a figure to an ARGB array.

    Stolen from somewhere on StackOverflow.

    Args:
        fig (`matplotlib.figure.Figure`):
            Figure to be converted into an ARGB array.

    Returns:
        `numpy.ndarray`_: ARGB array representing figure

    """

    # draw the renderer
    fig.canvas.draw( )
 
    # Get the RGBA buffer from the figure
    h,w = fig.canvas.get_width_height()
    buf = np.fromstring(fig.canvas.tostring_argb(), dtype=np.uint8)
    buf.shape = (w, h, 4)
 
    # canvas.tostring_argb give pixmap in ARGB mode. Roll the ALPHA channel to have it in RGBA mode
    buf = np.roll(buf, 3, axis=2)
    return buf

def unpack(params, args, jump=None, bound=False, relative_pab=False):
    """
    Utility function to carry around a bunch of values in the Bayesian fit.

    Takes all of the parameters that are being fit and turns them from a long
    and poorly organized tuple into an easily accessible dictionary that allows
    for much easier access to the values.

    Args:
        params (:obj:`tuple`):
            Tuple of parameters that are being fit. Assumes the standard order
            of parameters constructed in :func:`nirvana.fitting.fit`.
        args (:class:`~nirvana.data.fitargs.FitArgs`):
            Object containing all of the data and settings needed for the
            galaxy.  
        jump (:obj:`int`, optional):
            How many indices to jump between different velocity components (i.e.
            how many bins there are). If not given, it will just determine this
            from `args.edges`.
        relative_pab (:obj:`bool`, optional):
            Whether to define the second order position angle relative to the
            first order position angle (better for fitting) or absolutely
            (better for output).

    Returns:
        :obj:`dict`: Dictionary with keys for inclination `inc`, first order
        position angle `pa`, second order position angle `pab`, systemic
        velocity `vsys`, x and y center coordinates `xc` and `yc`,
        `np.ndarray`_ of first order tangential velocities `vt`,
        `np.ndarray`_ objects of second order tangential and radial
        velocities `v2t` and `v2r`, and `np.ndarray`_ of velocity
        dispersions `sig`. Arrays have lengths that are the same as the
        number of bins (determined automatically or from `jump`). All angles
        are in degrees and all velocities must be in consistent units.
    """
    paramdict = {}

    #global parameters with and without center
    paramdict['xc'], paramdict['yc'] = [0,0]
    if args.nglobs == 4:
        paramdict['inc'],paramdict['pa'],paramdict['pab'],paramdict['vsys'] = params[:args.nglobs]
    elif args.nglobs == 6:
        paramdict['inc'],paramdict['pa'],paramdict['pab'],paramdict['vsys'],paramdict['xc'],paramdict['yc'] = params[:args.nglobs]

    #adjust pab if necessary
    if not relative_pab:
        paramdict['pab'] = (paramdict['pab'] + paramdict['pa']) % 360

    #figure out what indices to get velocities from
    start = args.nglobs
    if jump is None: jump = len(args.edges) - args.fixcent

    #velocities
    paramdict['vt']  = params[start:start + jump]
    paramdict['v2t'] = params[start + jump:start + 2*jump]
    paramdict['v2r'] = params[start + 2*jump:start + 3*jump]

    #add in 0 center bin
    if args.fixcent and not bound:
        paramdict['vt']  = np.insert(paramdict['vt'],  0, 0)
        paramdict['v2t'] = np.insert(paramdict['v2t'], 0, 0)
        paramdict['v2r'] = np.insert(paramdict['v2r'], 0, 0)

    #get sigma values and fill in center bin if necessary
    if args.disp: 
        sigjump = jump + args.fixcent
        end = start + 3*jump + sigjump
        paramdict['sig'] = params[start + 3*jump:end]
    else: end = start + 3*jump

    return paramdict
>>>>>>> 2b366b82
<|MERGE_RESOLUTION|>--- conflicted
+++ resolved
@@ -1095,7 +1095,6 @@
 
     return _img.filled(0.0)
 
-<<<<<<< HEAD
 
 def fill_matrix(a, gpm):
     """
@@ -1206,7 +1205,7 @@
                                         covar[np.ix_(gpm, gpm)].toarray(),
                                         size=size if size is not None and size > 1 else None)
 
-=======
+
 def fig2data(fig):
     """
     Convert a figure to an ARGB array.
@@ -1221,7 +1220,6 @@
         `numpy.ndarray`_: ARGB array representing figure
 
     """
-
     # draw the renderer
     fig.canvas.draw( )
  
@@ -1233,6 +1231,7 @@
     # canvas.tostring_argb give pixmap in ARGB mode. Roll the ALPHA channel to have it in RGBA mode
     buf = np.roll(buf, 3, axis=2)
     return buf
+
 
 def unpack(params, args, jump=None, bound=False, relative_pab=False):
     """
@@ -1304,5 +1303,4 @@
         paramdict['sig'] = params[start + 3*jump:end]
     else: end = start + 3*jump
 
-    return paramdict
->>>>>>> 2b366b82
+    return paramdict